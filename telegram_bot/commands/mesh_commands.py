--- conflicted
+++ resolved
@@ -21,13 +21,6 @@
             context: ContextTypes.DEFAULT_TYPE):
         """Commande /echo <message> - Diffuser sur le mesh"""
         user = update.effective_user
-<<<<<<< HEAD
-=======
-        if not self.check_authorization(user.id):
-            await update.effective_message.reply_text("❌ Non autorisé")
-            return
-
->>>>>>> ddf0be36
         if not context.args:
             await update.effective_message.reply_text("Usage: /echo <message>")
             return
