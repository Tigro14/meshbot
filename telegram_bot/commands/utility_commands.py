#!/usr/bin/env python3
# -*- coding: utf-8 -*-
"""
Commandes utilitaires Telegram : power, weather, graphs
"""

from telegram import Update
from telegram.ext import ContextTypes
from telegram_bot.command_base import TelegramCommandBase
from utils import info_print, error_print
import asyncio


class UtilityCommands(TelegramCommandBase):
    """Gestionnaire des commandes utilitaires Telegram"""

    async def power_command(
            self,
            update: Update,
            context: ContextTypes.DEFAULT_TYPE):
        """Commande /power avec graphiques d'historique"""
        user = update.effective_user
<<<<<<< HEAD
=======
        if not self.check_authorization(user.id):
            await update.effective_message.reply_text("❌ Non autorisé")
            return

>>>>>>> ddf0be36
        info_print(f"📱 Telegram /power: {user.username}")

        # Extraire le nombre d'heures (optionnel, défaut 24)
        hours = 24
        if context.args and len(context.args) > 0:
            try:
                hours = int(context.args[0])
                hours = max(1, min(48, hours))  # Entre 1 et 48 heures
            except ValueError:
                hours = 24

        # Message 1 : Données actuelles
        response_current = await asyncio.to_thread(
            self.message_handler.esphome_client.parse_esphome_data
        )
        await update.effective_message.reply_text(f"⚡ Power:\n{response_current}")

        # Message 2 : Graphiques d'historique
        response_graphs = await asyncio.to_thread(
            self.message_handler.esphome_client.get_history_graphs,
            hours
        )
        await update.effective_message.reply_text(response_graphs)

    async def weather_command(self, update: Update,
                              context: ContextTypes.DEFAULT_TYPE):
        """
        Commande /weather [rain|astro] [ville] [days]

        Exemples:
        /weather → Météo locale
        /weather Paris → Météo Paris
        /weather rain → Pluie locale aujourd'hui
        /weather rain 3 → Pluie locale 3 jours
        /weather rain Paris 3 → Pluie Paris 3 jours
        /weather astro → Infos astronomiques locales
        /weather astro Paris → Infos astronomiques Paris
        """
        user = update.effective_user
<<<<<<< HEAD
=======

        if not self.check_authorization(user.id):
            await update.effective_message.reply_text("❌ Non autorisé")
            return

>>>>>>> ddf0be36
        # Parser les arguments: [rain|astro|blitz|vigi] [ville] [days]
        subcommand = None
        location = None
        days = 1  # Par défaut: aujourd'hui seulement

        if context.args and len(context.args) > 0:
            # Vérifier si le premier argument est une sous-commande
            if context.args[0].lower() in ['rain', 'astro', 'blitz', 'vigi']:
                subcommand = context.args[0].lower()
                remaining = context.args[1:]  # Arguments après la sous-commande

                # Le dernier argument est un nombre de jours ?
                if remaining and remaining[-1].isdigit():
                    days_arg = int(remaining[-1])
                    if days_arg in [1, 2, 3]:
                        days = days_arg
                        remaining = remaining[:-1]

                # Ce qui reste est la ville (peut avoir des espaces)
                if remaining:
                    location = ' '.join(remaining)
            else:
                # Sinon c'est directement la ville
                location = ' '.join(context.args)

        # Si "help"/"aide", afficher l'aide
        if location and location.lower() in ['help', 'aide', '?']:
            help_text = (
                "🌤️ /weather [rain|astro|blitz|vigi] [ville] [days]\n\n"
                "Exemples:\n"
                "/weather → Météo locale\n"
                "/weather Paris → Météo Paris\n"
                "/weather rain → Pluie aujourd'hui\n"
                "/weather rain 2 → Pluie auj+demain\n"
                "/weather rain 3 → Pluie 3 jours\n"
                "/weather rain Paris 2 → Paris 2j\n"
                "/weather astro → Infos astro\n"
                "/weather astro Paris → Astro Paris\n"
                "/weather blitz → Éclairs détectés\n"
                "/weather vigi → Info VIGILANCE"
            )
            await update.effective_message.reply_text(help_text)
            return

        # Log avec détails
        cmd_str = f"/weather {subcommand or ''} {location or ''} {days if subcommand == 'rain' else ''}".strip()
        info_print(f"📱 Telegram {cmd_str}: {user.username}")

        # Utiliser les modules utils.weather appropriés
        from utils_weather import get_weather_data, get_rain_graph, get_weather_astro
        import time

        try:
            if subcommand == 'rain':
                # Graphe de précipitations (Telegram: 22h compact comme Mesh, 3 lignes, 44 chars, cache SQLite 5min)
                traffic_monitor = self.telegram.message_handler.traffic_monitor if hasattr(self.telegram.message_handler, 'traffic_monitor') else None
                persistence = traffic_monitor.persistence if traffic_monitor else None
                weather_data = await asyncio.to_thread(get_rain_graph, location, days, max_hours=22, compact_mode=True, persistence=persistence)

                # Découper et envoyer jour par jour (1 ou 3 messages)
                day_messages = weather_data.split('\n\n')
                for i, day_msg in enumerate(day_messages):
                    # Envelopper dans <pre> pour police monospace (alignement sparklines)
                    formatted_msg = f"<pre>{day_msg}</pre>"
                    await update.effective_message.reply_text(formatted_msg, parse_mode='HTML')
                    # Petit délai entre les messages
                    if i < len(day_messages) - 1:
                        await asyncio.sleep(1)

            elif subcommand == 'astro':
                # Informations astronomiques (cache SQLite 5min)
                traffic_monitor = self.telegram.message_handler.traffic_monitor if hasattr(self.telegram.message_handler, 'traffic_monitor') else None
                persistence = traffic_monitor.persistence if traffic_monitor else None
                weather_data = await asyncio.to_thread(get_weather_astro, location, persistence=persistence)
                await update.effective_message.reply_text(weather_data)

            elif subcommand == 'blitz':
                # Éclairs détectés via Blitzortung
                # Accéder au blitz_monitor via le message_handler
                blitz_monitor = None
                if hasattr(self.telegram.message_handler, 'blitz_monitor'):
                    blitz_monitor = self.telegram.message_handler.blitz_monitor

                if blitz_monitor and blitz_monitor.enabled:
                    # Récupérer les éclairs récents
                    recent_strikes = blitz_monitor.get_recent_strikes()

                    if recent_strikes:
                        # Formater le rapport (détaillé pour Telegram)
                        weather_data = blitz_monitor._format_report(recent_strikes, compact=False)
                    else:
                        weather_data = f"⚡ Aucun éclair détecté dans les {blitz_monitor.window_minutes} dernières minutes\n"
                        weather_data += f"Rayon de surveillance: {blitz_monitor.radius_km}km"

                    await update.effective_message.reply_text(weather_data)
                else:
                    await update.effective_message.reply_text("⚡ Surveillance des éclairs désactivée")

            elif subcommand == 'vigi':
                # Documentation du système VIGILANCE Météo-France
                vigi_info = """📋 **VIGILANCE Météo-France**

**Surveillance automatique des alertes:**
• Départements configurés dans config.py
• Vérification automatique toutes les 15 minutes
• Niveaux de vigilance: Vert, Jaune, Orange, Rouge
• Alerte automatique envoyée si Orange ou Rouge détecté

**Types de risques surveillés:**
• Vent violent
• Pluie-inondation
• Orages
• Neige/Verglas
• Canicule
• Grand froid
• Avalanches
• Vagues-submersion

**Configuration:**
Variables `VIGILANCE_*` dans config.py
- `VIGILANCE_ENABLED`: Activer/désactiver
- `VIGILANCE_DEPARTEMENT`: Numéro département (ex: '75')
- `VIGILANCE_CHECK_INTERVAL`: Intervalle de vérif (secondes)
- `VIGILANCE_ALERT_LEVELS`: Niveaux déclenchant alerte

**Voir status actuel:** /sys"""

                await update.effective_message.reply_text(vigi_info, parse_mode='Markdown')

            else:
                # Météo normale
                weather_data = await asyncio.to_thread(get_weather_data, location)
                await update.effective_message.reply_text(weather_data)

        except Exception as e:
            error_print(f"Erreur /weather: {e}")
            await update.effective_message.reply_text(f"❌ Erreur météo: {str(e)[:80]}")

    async def rain_command(self, update: Update,
                           context: ContextTypes.DEFAULT_TYPE):
        """
        Raccourci pour /weather rain [ville] [days]

        Exemples:
        /rain → Pluie locale aujourd'hui
        /rain Paris → Pluie Paris aujourd'hui
        /rain Paris 3 → Pluie Paris 3 jours
        """
        # Injecter 'rain' comme premier argument pour weather_command
        if context.args:
            context.args.insert(0, 'rain')
        else:
            context.args = ['rain']

        # Appeler weather_command qui traitera 'rain' comme sous-commande
        await self.weather_command(update, context)

    async def graphs_command(
            self,
            update: Update,
            context: ContextTypes.DEFAULT_TYPE):
        """Commande /graphs pour afficher uniquement les graphiques d'historique"""
        user = update.effective_user
<<<<<<< HEAD
=======
        if not self.check_authorization(user.id):
            await update.effective_message.reply_text("❌ Non autorisé")
            return

>>>>>>> ddf0be36
        # Extraire le nombre d'heures (optionnel, défaut 24)
        hours = 24
        if context.args and len(context.args) > 0:
            try:
                hours = int(context.args[0])
                hours = max(1, min(48, hours))  # Entre 1 et 48 heures
            except ValueError:
                hours = 24

        info_print(f"📱 Telegram /graphs {hours}h: {user.username}")

        # Générer les graphiques
        response = await asyncio.to_thread(
            self.message_handler.esphome_client.get_history_graphs,
            hours
        )
        await update.effective_message.reply_text(response)

    async def graph_command(
            self,
            update: Update,
            context: ContextTypes.DEFAULT_TYPE):
        """Commande /graph - À définir selon vos besoins"""
        user = update.effective_user
<<<<<<< HEAD
=======
        if not self.check_authorization(user.id):
            await update.effective_message.reply_text("❌ Non autorisé")
            return

>>>>>>> ddf0be36
        info_print(f"📱 Telegram /graph: {user.username}")

        # TODO: Implémenter selon vos besoins
        await update.effective_message.reply_text("🚧 Commande /graph en cours d'implémentation")<|MERGE_RESOLUTION|>--- conflicted
+++ resolved
@@ -20,13 +20,6 @@
             context: ContextTypes.DEFAULT_TYPE):
         """Commande /power avec graphiques d'historique"""
         user = update.effective_user
-<<<<<<< HEAD
-=======
-        if not self.check_authorization(user.id):
-            await update.effective_message.reply_text("❌ Non autorisé")
-            return
-
->>>>>>> ddf0be36
         info_print(f"📱 Telegram /power: {user.username}")
 
         # Extraire le nombre d'heures (optionnel, défaut 24)
@@ -66,14 +59,6 @@
         /weather astro Paris → Infos astronomiques Paris
         """
         user = update.effective_user
-<<<<<<< HEAD
-=======
-
-        if not self.check_authorization(user.id):
-            await update.effective_message.reply_text("❌ Non autorisé")
-            return
-
->>>>>>> ddf0be36
         # Parser les arguments: [rain|astro|blitz|vigi] [ville] [days]
         subcommand = None
         location = None
@@ -237,13 +222,6 @@
             context: ContextTypes.DEFAULT_TYPE):
         """Commande /graphs pour afficher uniquement les graphiques d'historique"""
         user = update.effective_user
-<<<<<<< HEAD
-=======
-        if not self.check_authorization(user.id):
-            await update.effective_message.reply_text("❌ Non autorisé")
-            return
-
->>>>>>> ddf0be36
         # Extraire le nombre d'heures (optionnel, défaut 24)
         hours = 24
         if context.args and len(context.args) > 0:
@@ -268,13 +246,6 @@
             context: ContextTypes.DEFAULT_TYPE):
         """Commande /graph - À définir selon vos besoins"""
         user = update.effective_user
-<<<<<<< HEAD
-=======
-        if not self.check_authorization(user.id):
-            await update.effective_message.reply_text("❌ Non autorisé")
-            return
-
->>>>>>> ddf0be36
         info_print(f"📱 Telegram /graph: {user.username}")
 
         # TODO: Implémenter selon vos besoins
