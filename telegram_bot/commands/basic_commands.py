#!/usr/bin/env python3
# -*- coding: utf-8 -*-
"""
Commandes Telegram basiques : start, help, legend, health
"""

from telegram import Update
from telegram.ext import ContextTypes, MessageHandler, filters
import sys
import os
# Ajouter le répertoire parent au path pour importer depuis telegram/
sys.path.insert(0, os.path.dirname(os.path.dirname(os.path.dirname(os.path.abspath(__file__)))))
from telegram_bot.command_base import TelegramCommandBase
from utils import info_print, error_print
import asyncio


class BasicCommands(TelegramCommandBase):
    """Gestionnaire des commandes basiques Telegram"""

    async def start_command(self, update: Update, context: ContextTypes.DEFAULT_TYPE):
        """Commande /start - Message de bienvenue"""
        user = update.effective_user
        self.log_command("start", user.username or user.first_name)

        # Ajouter le handler pour les messages texte (non-commandes)
        try:
            self.telegram.application.add_handler(
                MessageHandler(
                    filters.TEXT & ~filters.COMMAND,
                    self._raw_log_handler),
                group=-1)
        except Exception as e:
            error_print(f"Erreur ajout raw_log_handler: {e}")

        welcome_msg = (
            f"🤖 Bot Meshtastic Bridge\n"
            f"Commandes:\n"
            f"• /bot - Chat IA\n"
            f"• /power - Batterie/solaire\n"
            f"• /weather - Météo Paris\n"
            f"• /rx [page]\n"
            f"• /sys\n"
            f"• /echo <msg>\n"
            f"• /annonce <msg>\n"
            f"• /nodes\n"
            f"• /health\n"
            f"• /nodeinfo\n"
            f"• /fullnodes [jours]\n"
            f"• /trafic [heures]\n"
            f"• /histo [type] [h]\n"
            f"• /top [h] [n]\n"
            f"• /stats\n"
            f"• /legend\n"
            f"• /cpu\n"
            f"• /help - Aide\n\n"
            f"Votre ID: {user.id}"
        )
        await update.effective_message.reply_text(welcome_msg)

    async def _raw_log_handler(self, update: Update, context: ContextTypes.DEFAULT_TYPE):
        """Handler pour les messages texte non-commandes"""
        try:
            user = update.effective_user
            text = update.message.text
            info_print(f"📱 Telegram message (non-commande): {user.username}: {text[:50]}")
        except Exception as e:
            error_print(f"Erreur raw_log_handler: {e}")

    async def help_command(self, update: Update, context: ContextTypes.DEFAULT_TYPE):
        """Commande /help - Aide détaillée pour Telegram"""
        user = update.effective_user
<<<<<<< HEAD
        self.log_command("help", user.username or user.first_name)
=======
        if not self.check_authorization(user.id):
            await update.effective_message.reply_text("❌ Non autorisé")
            return

        self.log_command("help", user.username)
>>>>>>> ddf0be36

        # Utiliser la version détaillée pour Telegram
        help_text = self.message_handler.format_help_telegram(user.id)

        # Debug
        info_print(f"DEBUG help_text length: {len(help_text) if help_text else 'None'}")
        info_print(f"DEBUG help_text preview: {help_text[:100] if help_text else 'None'}")

        if not help_text or len(help_text.strip()) == 0:
            await update.effective_message.reply_text("❌ Erreur: texte d'aide vide")
            return

        # Envoyer le message (sans Markdown pour éviter les erreurs)
        try:
            await self.send_message(update, help_text)
            info_print("✅ /help envoyé avec succès")
        except Exception as e:
            error_print(f"Erreur envoi /help: {e}")
            await update.effective_message.reply_text("❌ Erreur envoi aide")

    async def legend_command(self, update: Update, context: ContextTypes.DEFAULT_TYPE):
        """Commande /legend - Légende des indicateurs de signal"""
        user = update.effective_user
<<<<<<< HEAD
        self.log_command("legend", user.username or user.first_name)
=======
        if not self.check_authorization(user.id):
            await update.effective_message.reply_text("❌ Non autorisé")
            return

        self.log_command("legend", user.username)
>>>>>>> ddf0be36

        legend = self.message_handler.format_legend()
        await self.send_message(update, legend)

    async def health_command(self, update: Update, context: ContextTypes.DEFAULT_TYPE):
        """
        Commande /health [heures]
        Analyse de santé du réseau mesh
        """
        user = update.effective_user
<<<<<<< HEAD
=======
        if not self.check_authorization(user.id):
            await update.effective_message.reply_text("❌ Non autorisé")
            return

>>>>>>> ddf0be36
        # Parser les arguments
        hours = 24
        if context.args and len(context.args) > 0:
            try:
                hours = int(context.args[0])
                hours = max(1, min(168, hours))  # Entre 1h et 7 jours
            except ValueError:
                hours = 24

        self.log_command("health", user.username, f"{hours}h")

        def get_health_report():
            """Générer le rapport de santé (fonction sync pour asyncio.to_thread)"""
            try:
                if not self.traffic_monitor:
                    return "❌ Traffic monitor non disponible"

                return self.traffic_monitor.analyze_network_health(hours)
            except Exception as e:
                error_print(f"Erreur health: {e}")
                return f"❌ Erreur: {str(e)[:100]}"

        # Exécuter dans un thread séparé (fonction sync)
        response = await asyncio.to_thread(get_health_report)

        # Envoyer la réponse (avec gestion des messages longs)
        await self.send_message(update, response)<|MERGE_RESOLUTION|>--- conflicted
+++ resolved
@@ -70,15 +70,7 @@
     async def help_command(self, update: Update, context: ContextTypes.DEFAULT_TYPE):
         """Commande /help - Aide détaillée pour Telegram"""
         user = update.effective_user
-<<<<<<< HEAD
         self.log_command("help", user.username or user.first_name)
-=======
-        if not self.check_authorization(user.id):
-            await update.effective_message.reply_text("❌ Non autorisé")
-            return
-
-        self.log_command("help", user.username)
->>>>>>> ddf0be36
 
         # Utiliser la version détaillée pour Telegram
         help_text = self.message_handler.format_help_telegram(user.id)
@@ -102,15 +94,7 @@
     async def legend_command(self, update: Update, context: ContextTypes.DEFAULT_TYPE):
         """Commande /legend - Légende des indicateurs de signal"""
         user = update.effective_user
-<<<<<<< HEAD
         self.log_command("legend", user.username or user.first_name)
-=======
-        if not self.check_authorization(user.id):
-            await update.effective_message.reply_text("❌ Non autorisé")
-            return
-
-        self.log_command("legend", user.username)
->>>>>>> ddf0be36
 
         legend = self.message_handler.format_legend()
         await self.send_message(update, legend)
@@ -121,13 +105,6 @@
         Analyse de santé du réseau mesh
         """
         user = update.effective_user
-<<<<<<< HEAD
-=======
-        if not self.check_authorization(user.id):
-            await update.effective_message.reply_text("❌ Non autorisé")
-            return
-
->>>>>>> ddf0be36
         # Parser les arguments
         hours = 24
         if context.args and len(context.args) > 0:
