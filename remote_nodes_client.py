--- conflicted
+++ resolved
@@ -29,48 +29,8 @@
         pass
     
     def get_remote_nodes(self, remote_host, remote_port=4403, days_filter=3):
-<<<<<<< HEAD
-        """Récupérer la liste des nœuds directs (0 hop) d'un nœud distant
-        
-        Args:
-            remote_host: IP du nœud distant
-            remote_port: Port TCP (défaut: 4403)
-            days_filter: Nombre de jours pour filtrer les nœuds (défaut: 3)
-            
-        Returns:
-            list: Liste de nœuds avec leurs infos, DÉJÀ FILTRÉS PAR DATE
-        """
-    def get_remote_nodes(self, remote_host, remote_port=4403, days_filter=3):
-        """
-        Récupérer la liste des nœuds directs avec système de cache
-        
-        ✅ OPTIMISATIONS:
-        - Cache 60s pour éviter connexions répétées
-        - Sleep réduit de 2s à 1s
-        - Fermeture immédiate de la connexion
-        
-        Args:
-            remote_host: IP du nœud distant
-            remote_port: Port TCP (défaut: 4403)
-            days_filter: Nombre de jours pour filtrer les nœuds (défaut: 3)
-            
-        Returns:
-            list: Liste de nœuds avec leurs infos, filtrés par date
-        """
-        
-        # ✅ ÉTAPE 1: Vérifier le cache d'abord
-        cache_key = f"{remote_host}:{remote_port}:{days_filter}"
-        cached_data, is_hit = self._cache_get(cache_key)
-        
-        if is_hit:
-            info_print(f"📦 Nœuds de {remote_host} depuis cache (économie connexion TCP)")
-            return cached_data
-        
-        # ✅ ÉTAPE 2: Calcul du seuil temporel
-=======
         from safe_tcp_connection import SafeTCPConnection
         
->>>>>>> 67d5dd83
         current_time = time.time()
         cutoff_time = current_time - (days_filter * 24 * 3600)
         debug_print(f"Filtre temporel: derniers {days_filter} jours")
@@ -79,47 +39,9 @@
         skipped_by_date = 0
         skipped_by_metrics = 0
         
-<<<<<<< HEAD
-        remote_interface = None
-=======
->>>>>>> 67d5dd83
         try:
             info_print(f"🔗 Connexion TCP à {remote_host}... (cache miss)")
             
-<<<<<<< HEAD
-            remote_interface = meshtastic.tcp_interface.TCPInterface(
-                hostname=remote_host, 
-                portNumber=remote_port
-            )
-            
-            # ✅ OPTIMISATION: Sleep réduit de 2s à 1s
-            time.sleep(1)
-            
-            # Récupérer les nœuds
-            remote_nodes = remote_interface.nodes
-            
-            # Formater les résultats - FILTRER SEULEMENT LES NŒUDS DIRECTS
-            node_list = []
-            for node_id, node_info in remote_nodes.items():
-                try:
-                    if isinstance(node_info, dict):
-                        # VÉRIFIER SI LE NŒUD A ÉTÉ REÇU DIRECTEMENT
-                        # Le critère le plus fiable est hopsAway = 0
-                        hops_away = node_info.get('hopsAway', None)
-                        
-                        # Si hopsAway existe, l'utiliser comme critère principal
-                        if hops_away is not None:
-                            if hops_away > 0:
-                                # debug_print(f"Nœud {node_id} ignoré (hopsAway={hops_away})")
-                                continue
-                            else:
-                                debug_print(f"Nœud {node_id} accepté (hopsAway={hops_away})")
-                        else:
-                            # Fallback : Si pas de hopsAway, être plus tolérant avec RSSI
-                            # Un RSSI peut être 0 pour diverses raisons techniques
-                            rssi = node_info.get('rssi', 0)
-                            snr = node_info.get('snr', 0.0)
-=======
             # Utiliser SafeTCPConnection avec wait_time=2
             with SafeTCPConnection(remote_host, remote_port, wait_time=2) as remote_interface:
                 
@@ -133,7 +55,6 @@
                         if isinstance(node_info, dict):
                             # VÉRIFIER SI LE NŒUD A ÉTÉ REÇU DIRECTEMENT
                             hops_away = node_info.get('hopsAway', None)
->>>>>>> 67d5dd83
                             
                             if hops_away is not None:
                                 if hops_away > 0:
@@ -198,16 +119,6 @@
                         debug_print(f"Erreur parsing nœud {node_id}: {node_error}")
                         continue
             
-<<<<<<< HEAD
-            # ✅ OPTIMISATION: Fermeture immédiate
-            remote_interface.close()
-            debug_print(f"✅ {len(node_list)} nœuds DIRECTS récupérés de {remote_host}")
-            debug_print(f"✅ Résultats pour {remote_host} (filtre: {days_filter}j):")
-=======
-            # Connexion fermée automatiquement ici (sortie du with)
-            
-            debug_print(f"📊 Statistique nœuds (<{days_filter}j):")
->>>>>>> 67d5dd83
             debug_print(f"   - Nœuds acceptés: {len(node_list)}")
             debug_print(f"   - Ignorés (relayés): {skipped_by_hops}")
             debug_print(f"   - Ignorés (>{days_filter}j): {skipped_by_date}")
@@ -395,88 +306,4 @@
 
     def _format_node_line(self, node):
         """Formater une ligne de nœud pour l'affichage"""
-        name = node.get('name', 'Unknown')
-        
-<<<<<<< HEAD
-        return " ".join(line_parts)
-
-    def _cache_get(self, key):
-        """
-        Récupérer une valeur du cache
-
-        Returns:
-            tuple: (data, is_hit) où is_hit=True si trouvé et valide
-        """
-        if key not in self._cache:
-            self._cache_stats['misses'] += 1
-            return None, False
-
-        cached_data, cached_time = self._cache[key]
-        current_time = time.time()
-
-        # Vérifier si le cache est encore valide
-        if current_time - cached_time < self._cache_ttl:
-            self._cache_stats['hits'] += 1
-            debug_print(f"✅ Cache HIT pour {key} (âge: {int(current_time - cached_time)}s)")
-            return cached_data, True
-        else:
-            # Cache expiré
-            debug_print(f"⏰ Cache EXPIRED pour {key}")
-            del self._cache[key]
-            self._cache_stats['misses'] += 1
-            return None, False
-
-    def _cache_set(self, key, data):
-        """Enregistrer une valeur dans le cache"""
-        current_time = time.time()
-        self._cache[key] = (data, current_time)
-        debug_print(f"💾 Cache SET pour {key}")
-
-        # Nettoyage automatique si cache trop gros
-        if len(self._cache) > 10:
-            self._cache_cleanup()
-
-    def _cache_cleanup(self):
-        """Nettoyer les entrées expirées du cache"""
-        current_time = time.time()
-
-        # Ne nettoyer que toutes les 5 minutes max
-        if current_time - self._cache_stats['last_cleanup'] < 300:
-            return
-
-        expired_keys = []
-        for key, (data, timestamp) in self._cache.items():
-            if current_time - timestamp >= self._cache_ttl:
-                expired_keys.append(key)
-
-        for key in expired_keys:
-            del self._cache[key]
-
-        if expired_keys:
-            debug_print(f"🧹 Cache cleanup: {len(expired_keys)} entrées expirées supprimées")
-
-        self._cache_stats['last_cleanup'] = current_time
-
-    def get_cache_stats(self):
-        """Obtenir les statistiques du cache"""
-        total_requests = self._cache_stats['hits'] + self._cache_stats['misses']
-        hit_rate = (self._cache_stats['hits'] / total_requests * 100) if total_requests > 0 else 0
-
-        return {
-            'hits': self._cache_stats['hits'],
-            'misses': self._cache_stats['misses'],
-            'hit_rate': hit_rate,
-            'cache_size': len(self._cache),
-            'cache_ttl': self._cache_ttl
-        }
-=======
-        if COLLECT_SIGNAL_METRICS:
-            rssi = node.get('rssi', 0)
-            snr = node.get('snr', 0.0)
-            icon = get_signal_quality_icon(rssi, snr)
-            return f"{icon} {truncate_text(name, 15)}: {rssi}dBm SNR:{snr:.1f}"
-        else:
-            last_heard = node.get('last_heard', 0)
-            elapsed_str = format_elapsed_time(last_heard) if last_heard > 0 else "jamais"
-            return f"• {truncate_text(name, 20)} ({elapsed_str})"
->>>>>>> 67d5dd83
+        name = node.get('name', 'Unknown')