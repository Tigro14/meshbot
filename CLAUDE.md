--- conflicted
+++ resolved
@@ -303,7 +303,6 @@
 
 ### Real-Time Monitoring Systems (November 2025)
 
-<<<<<<< HEAD
 New automated monitoring capabilities for environmental alerts:
 
 #### Lightning Detection (BlitzMonitor)
@@ -321,30 +320,10 @@
 - MQTT client running in background thread
 - Haversine distance calculations for radius filtering
 - Multi-geohash subscription for edge coverage
-=======
-New autonomous monitoring systems for weather and lightning detection:
-
-#### Blitzortung Lightning Monitoring
-
-**Key Features:**
-- **Real-time Lightning Detection**: Connects to public Blitzortung.org MQTT server
-- **Geographic Filtering**: Monitors strikes within configurable radius (default: 50km)
-- **Auto-GPS Detection**: Automatically retrieves GPS position from Meshtastic node
-- **Geohash Subscription**: Efficient regional filtering using geohash zones
-- **Strike History**: Maintains rolling window of recent strikes (default: 15min)
-- **Periodic Checks**: Configurable check intervals (default: 15min)
-
-**Architecture:**
-- `blitz_monitor.py` - Lightning monitoring service
-- MQTT client connects to `blitzortung.ha.sed.pl:1883`
-- Deque-based strike storage (maxlen=1000)
-- Integration with `/weather blitz` command
->>>>>>> ddf0be36
 
 **Configuration:**
 ```python
 BLITZ_ENABLED = True
-<<<<<<< HEAD
 BLITZ_LATITUDE = 0.0  # 0.0 = auto-detect from node GPS
 BLITZ_LONGITUDE = 0.0
 BLITZ_RADIUS_KM = 50
@@ -372,41 +351,10 @@
 - Uses `vigilancemeteo` Python package
 - Periodic checks with configurable intervals
 - State tracking for color changes
-=======
-BLITZ_RADIUS_KM = 50
-BLITZ_CHECK_INTERVAL = 900  # 15 minutes
-BLITZ_WINDOW_MINUTES = 15
-# GPS auto-detected from Meshtastic node or manual:
-BLITZ_LAT = 47.2489  # Optional override
-BLITZ_LON = 6.0238   # Optional override
-```
-
-**Usage:**
-- `/weather blitz` - Show lightning strikes detected in the last 15 minutes
-- Displays: timestamp, distance, bearing, intensity for each strike
-- Auto-alerts possible (configured via monitoring system)
-
-#### Météo-France Vigilance Monitoring
-
-**Key Features:**
-- **Departmental Alerts**: Monitors French weather vigilance for specific departments
-- **Multi-level Support**: Tracks Vert, Jaune, Orange, Rouge alert levels
-- **Auto-alerting**: Automatic alerts for Orange/Rouge levels
-- **Alert Throttling**: Prevents alert spam (default: 1h minimum between alerts)
-- **Bulletin Tracking**: Avoids duplicate alerts for same bulletin
-- **Rich Formatting**: Compact (LoRa) and detailed (Telegram) formats
-
-**Architecture:**
-- `vigilance_monitor.py` - Vigilance monitoring service
-- Uses `vigilancemeteo` package for Météo-France data
-- Periodic checks with configurable intervals (default: 15min)
-- Integration with `/weather vigi` command
->>>>>>> ddf0be36
 
 **Configuration:**
 ```python
 VIGILANCE_ENABLED = True
-<<<<<<< HEAD
 VIGILANCE_DEPARTEMENT = '25'  # Department number (Doubs)
 VIGILANCE_CHECK_INTERVAL = 900  # 15 minutes
 VIGILANCE_ALERT_THROTTLE = 3600  # 1 hour minimum between alerts
@@ -426,24 +374,6 @@
 - BlitzMonitor runs MQTT client in background thread
 - Automatic alert generation to mesh network
 - Optional integration with Telegram alert system
-=======
-VIGILANCE_DEPARTEMENT = "25"  # Department number
-VIGILANCE_CHECK_INTERVAL = 900  # 15 minutes
-VIGILANCE_ALERT_THROTTLE = 3600  # 1 hour
-VIGILANCE_ALERT_LEVELS = ['Orange', 'Rouge']
-```
-
-**Usage:**
-- `/weather vigi` - Show current VIGILANCE status for configured department
-- Displays: color level, summary of phenomena, bulletin URL
-- Auto-alerts broadcast to mesh when vigilance level reaches Orange/Rouge
-
-**Benefits:**
-- Proactive weather/lightning awareness for mesh users
-- Reduces manual checking of weather services
-- Community safety through automatic alerts
-- Low bandwidth impact with throttling
->>>>>>> ddf0be36
 
 ---
 
@@ -2330,7 +2260,6 @@
 
 **Protocol**: MQTT (public server)
 **Server**: `blitzortung.ha.sed.pl:1883`
-<<<<<<< HEAD
 **Topic Pattern**: `blitzortung/1.1/{geohash}`
 
 #### Data Format
@@ -2341,25 +2270,11 @@
   "lon": 6.456,
   "time": 1234567890.123,
   "alt": 0,
-=======
-**Topic**: `blitzortung/1.1/<geohash>`
-
-#### Lightning Data Format
-
-Real-time lightning strike messages in JSON format:
-```json
-{
-  "lat": 47.2489,
-  "lon": 6.0238,
-  "alt": 0,
-  "time": 1700000000,
->>>>>>> ddf0be36
   "pol": 1,
   "mds": 5000
 }
 ```
 
-<<<<<<< HEAD
 #### Client Code
 
 `blitz_monitor.py::BlitzMonitor`
@@ -2368,42 +2283,12 @@
 - Haversine distance calculations
 - Automatic position detection from Meshtastic GPS
 - Background thread for MQTT loop
-=======
-Fields:
-- `lat`, `lon`: Strike coordinates
-- `time`: Unix timestamp (microseconds)
-- `pol`: Polarity (-1 or 1)
-- `mds`: Maximum deviation span (accuracy indicator)
-
-#### Client Code
-
-`blitz_monitor.py::BlitzMonitor`
-- MQTT client with auto-reconnect
-- Geohash-based topic subscription for efficient filtering
-- Rolling window of strikes (deque, maxlen=1000)
-- Distance/bearing calculation from monitoring position
-- Auto-detection of GPS from Meshtastic node
-
-#### Configuration
-
-```python
-# config.py
-BLITZ_ENABLED = True
-BLITZ_RADIUS_KM = 50  # Monitoring radius
-BLITZ_CHECK_INTERVAL = 900  # 15 minutes
-BLITZ_WINDOW_MINUTES = 15  # Strike history window
-# Optional manual position (auto-detected if not set):
-BLITZ_LAT = None
-BLITZ_LON = None
-```
->>>>>>> ddf0be36
 
 #### Usage
 
 ```python
 from blitz_monitor import BlitzMonitor
 
-<<<<<<< HEAD
 # Auto-detect position from interface
 monitor = BlitzMonitor(
     interface=meshtastic_interface,
@@ -2427,66 +2312,20 @@
 **Protocol**: HTTPS (via vigilancemeteo package)
 **Coverage**: French departments only
 **Update Frequency**: Typically every 6 hours
-=======
-# Auto-detect position from Meshtastic interface
-monitor = BlitzMonitor(interface=mesh_interface, radius_km=50)
-monitor.start()
-
-# Get recent strikes
-strikes = monitor.get_recent_strikes()
-report = monitor._format_report(strikes, compact=True)
-```
-
----
-
-### Météo-France (Vigilance Alerts)
-
-**Protocol**: HTTP (via vigilancemeteo package)
-**API**: Météo-France vigilance data
-**Documentation**: https://pypi.org/project/vigilancemeteo/
-
-#### Alert Levels
-
-French weather vigilance system has 4 levels:
-- **Vert** (Green): No particular vigilance
-- **Jaune** (Yellow): Be attentive
-- **Orange**: Be very vigilant
-- **Rouge** (Red): Absolute vigilance
->>>>>>> ddf0be36
 
 #### Client Code
 
 `vigilance_monitor.py::VigilanceMonitor`
-<<<<<<< HEAD
 - Department-based weather vigilance monitoring
 - Color-coded alert levels (Vert/Jaune/Orange/Rouge)
 - Automatic alert generation for severe weather
 - Smart throttling to avoid alert spam
-=======
-- Periodic checks of departmental vigilance
-- Multi-level tracking (Vert, Jaune, Orange, Rouge)
-- Auto-alerting for Orange/Rouge levels
-- Alert throttling to prevent spam
-- Bulletin tracking to avoid duplicates
-
-#### Configuration
-
-```python
-# config.py
-VIGILANCE_ENABLED = True
-VIGILANCE_DEPARTEMENT = "25"  # Department number (e.g., "25" for Doubs)
-VIGILANCE_CHECK_INTERVAL = 900  # 15 minutes
-VIGILANCE_ALERT_THROTTLE = 3600  # 1 hour minimum between alerts
-VIGILANCE_ALERT_LEVELS = ['Orange', 'Rouge']  # Levels that trigger alerts
-```
->>>>>>> ddf0be36
 
 #### Usage
 
 ```python
 from vigilance_monitor import VigilanceMonitor
 
-<<<<<<< HEAD
 monitor = VigilanceMonitor(
     departement='25',  # Doubs
     check_interval=900,  # 15 minutes
@@ -2498,15 +2337,6 @@
 info = monitor.check_vigilance()
 if info and monitor.should_alert(info):
     message = monitor.format_alert_message(info, compact=True)
-=======
-monitor = VigilanceMonitor(departement="25")
-
-# Check current vigilance
-info = monitor.check_vigilance()
-if info and monitor.should_alert(info):
-    message = monitor.format_alert_message(info, compact=True)
-    # Send alert to mesh
->>>>>>> ddf0be36
     monitor.record_alert_sent()
 ```
 
@@ -2536,13 +2366,8 @@
 | Packet analytics | `traffic_monitor.py` | Stats, deduplication |
 | SQLite layer | `traffic_persistence.py` | Persistence |
 | AI client | `llama_client.py` | Llama.cpp integration |
-<<<<<<< HEAD
 | Lightning monitor | `blitz_monitor.py` | Real-time lightning detection |
 | Vigilance monitor | `vigilance_monitor.py` | Weather vigilance alerts |
-=======
-| Lightning monitor | `blitz_monitor.py` | Blitzortung lightning detection |
-| Vigilance monitor | `vigilance_monitor.py` | Météo-France alerts |
->>>>>>> ddf0be36
 | Map generation | `map/generate_mesh_map.py` | Network topology maps |
 | Configuration | `config.py.sample` | Main config template |
 | Platform config | `platform_config.py` | Platform-specific configs |
@@ -2627,7 +2452,6 @@
 
 **Last updated**: 2025-11-17
 **Updated by**: Claude (AI Assistant)
-<<<<<<< HEAD
 **Changes in this update (2025-11-17)**:
 - **NEW: Real-Time Lightning Detection** - BlitzMonitor for automatic storm warnings
   - Added `blitz_monitor.py` - MQTT-based lightning detection via Blitzortung.org
@@ -2665,38 +2489,6 @@
 - **IMPROVED: CLI Experience** - Command history and UTF-8 fixes
 - **IMPROVED: Statistics** - Better display and usability
 - **CLEANUP: Removed obsolete code** - debug_interface.py and packet_history.py
-=======
-
-**Changes in this update (2025-11-17)**:
-- **NEW: Real-Time Monitoring Systems** - Lightning and weather alert monitoring
-  - Added `blitz_monitor.py` - Blitzortung.org lightning detection via MQTT
-  - Added `vigilance_monitor.py` - Météo-France vigilance alerts
-  - `/weather blitz` - Show lightning strikes in 15-minute window
-  - `/weather vigi` - Show VIGILANCE weather alert status
-- **NEW: External Integrations** - Two new monitoring services
-  - Blitzortung.org MQTT integration for real-time lightning detection
-  - Météo-France vigilance API via vigilancemeteo package
-  - Auto-GPS detection from Meshtastic node for lightning monitoring
-  - Geohash-based geographic filtering for efficient MQTT subscriptions
-- **ENHANCED: Dependencies** - New packages added
-  - `paho-mqtt>=2.1.0` - MQTT client for Blitzortung
-  - `pygeohash>=3.2.0` - Geohash encoding for geographic filtering
-- **UPDATED: Statistics** - Codebase growth
-  - Line count updated to ~19,306 lines (from 18,224)
-  - Module count updated to 64 modules (from 62)
-- **UPDATED: Documentation** - Comprehensive monitoring system documentation
-  - Added detailed configuration examples for both monitoring systems
-  - Added external integration documentation for Blitzortung and Météo-France
-  - Updated command reference with new weather subcommands
-  - Updated component hierarchy with monitoring systems
-
-**Previous major changes (2025-11-16)**:
-- **NEW: Database Management** - Unified `/db` command for database operations
-- **ENHANCED: Weather System** - Rain graphs and astronomical data
-- **IMPROVED: CLI Experience** - Command history and UTF-8 fixes
-- **IMPROVED: Statistics** - LongName display and sparkline histograms
-- **CLEANUP: Removed obsolete code** - debug_interface.py, packet_history.py
->>>>>>> ddf0be36
 
 **Previous major changes (2025-11-15)**:
 - **NEW: CLI Server Platform** - TCP-based local CLI for development/debug
