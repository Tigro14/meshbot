#!/usr/bin/env python3
"""
Commandes de gestion de la base de données SQLite
Opérations de maintenance, stats et nettoyage
"""

import os
import time
from utils import error_print, debug_print, info_print
import traceback


class DBCommands:
    """
    Gestionnaire unifié des opérations de base de données
    Accessible depuis Mesh ET Telegram avec adaptation automatique
    """

    def __init__(self, traffic_monitor, sender):
        """
        Args:
            traffic_monitor: Instance de TrafficMonitor (avec persistence)
            sender: Instance de MessageSender
        """
        self.traffic_monitor = traffic_monitor
        self.sender = sender
        self.persistence = traffic_monitor.persistence if traffic_monitor else None

    def handle_db(self, sender_id, sender_info, params, channel='mesh'):
        """
        Point d'entrée unifié pour toutes les opérations DB

        Args:
            sender_id: ID de l'expéditeur
            sender_info: Infos sur l'expéditeur
            params: Liste de paramètres [subcommand, ...args]
            channel: 'mesh' ou 'telegram'
        """
        # Vérifier le throttling
        if not self.sender.check_throttling(sender_id, sender_info):
            return

        # Parser la sous-commande
        subcommand = params[0].lower() if params else ''
        args = params[1:] if len(params) > 1 else []

        try:
            if subcommand == '':
                response = self._get_help(channel)
            elif subcommand in ['stats', 's']:
                response = self._get_db_stats(channel)
            elif subcommand in ['clean', 'cleanup']:
                response = self._cleanup_db(args, channel)
            elif subcommand in ['vacuum', 'v']:
                response = self._vacuum_db(channel)
            elif subcommand in ['info', 'i']:
                response = self._get_db_info(channel)
            elif subcommand in ['purgeweather', 'pw']:
                response = self._purge_weather_cache(channel)
            else:
                response = self._get_help(channel)

            # Envoyer la réponse
            self.sender.send_chunks(response, sender_id, sender_info)

        except Exception as e:
            error_print(f"Erreur handle_db({subcommand}): {e}")
            error_print(traceback.format_exc())
            self.sender.send_message(
                f"❌ Erreur: {str(e)[:100]}",
                sender_id, sender_info
            )

    def _get_help(self, channel='mesh'):
        """Afficher l'aide des commandes DB"""
        if channel == 'mesh':
            return (
                "🗄️ /db [cmd]\n"
                "s=stats i=info\n"
                "clean=nettoyage\n"
                "v=vacuum pw=weather"
            )
        else:  # telegram
            return """🗄️ BASE DE DONNÉES - OPTIONS

<<<<<<< HEAD
Sous-commandes:
• stats - Statistiques DB
• info - Informations détaillées
• clean [hours] - Nettoyer données anciennes
• vacuum - Optimiser DB (VACUUM)

Exemples:
• /db stats - Stats DB
• /db clean 72 - Nettoyer > 72h
• /db vacuum - Optimiser

Raccourcis: s, i, v
=======
**Sous-commandes:**
• `stats` - Statistiques DB
• `info` - Informations détaillées
• `clean [hours]` - Nettoyer données anciennes
• `vacuum` - Optimiser DB (VACUUM)
• `purgeweather` - Purger cache météo

**Exemples:**
• `/db stats` - Stats DB
• `/db clean 72` - Nettoyer > 72h
• `/db vacuum` - Optimiser
• `/db purgeweather` - Purger cache météo

**Raccourcis:** s, i, v, pw
>>>>>>> ddf0be36
"""

    def _get_db_stats(self, channel='mesh'):
        """Obtenir les statistiques de la base de données"""
        if not self.persistence:
            return "❌ DB non disponible"

        try:
            import sqlite3

            # Taille du fichier
            db_path = self.persistence.db_path
            if os.path.exists(db_path):
                db_size = os.path.getsize(db_path)
                db_size_mb = db_size / (1024 * 1024)
            else:
                return "❌ Fichier DB introuvable"

            # Compter les entrées par table
            cursor = self.persistence.conn.cursor()

            # Packets
            cursor.execute("SELECT COUNT(*) FROM packets")
            packets_count = cursor.fetchone()[0]

            # Messages publics
            cursor.execute("SELECT COUNT(*) FROM public_messages")
            messages_count = cursor.fetchone()[0]

            # Node stats (si existe)
            try:
                cursor.execute("SELECT COUNT(*) FROM node_stats")
                node_stats_count = cursor.fetchone()[0]
            except:
                node_stats_count = 0

            # Plage temporelle
            cursor.execute("SELECT MIN(timestamp), MAX(timestamp) FROM packets")
            result = cursor.fetchone()
            if result and result[0]:
                min_ts, max_ts = result
                from datetime import datetime
                oldest = datetime.fromtimestamp(min_ts).strftime('%d/%m %H:%M')
                newest = datetime.fromtimestamp(max_ts).strftime('%d/%m %H:%M')
                span_hours = (max_ts - min_ts) / 3600
            else:
                oldest = newest = "N/A"
                span_hours = 0

            # Format selon canal
            if channel == 'mesh':
                lines = [
                    f"🗄️ DB: {db_size_mb:.1f}MB",
                    f"{packets_count}pkt {messages_count}msg",
                    f"{oldest}-{newest}",
                    f"({span_hours:.0f}h)"
                ]
            else:  # telegram
                lines = [
                    "🗄️ STATISTIQUES BASE DE DONNÉES",
                    "=" * 50,
                    "",
                    f"📊 Taille: {db_size_mb:.2f} MB",
                    f"Fichier: {os.path.basename(db_path)}",
                    "",
                    "📦 Entrées:",
                    f"• Paquets: {packets_count:,}",
                    f"• Messages publics: {messages_count:,}",
                    f"• Stats nœuds: {node_stats_count:,}",
                    "",
                    "⏰ Plage temporelle:",
                    f"• Plus ancien: {oldest}",
                    f"• Plus récent: {newest}",
                    f"• Durée: {span_hours:.1f} heures",
                ]

            return "\n".join(lines)

        except Exception as e:
            error_print(f"Erreur DB stats: {e}")
            return f"❌ Erreur: {str(e)[:100]}"

    def _cleanup_db(self, args, channel='mesh'):
        """Nettoyer les données anciennes de la DB"""
        if not self.persistence:
            return "❌ DB non disponible"

        # Parser les heures
        hours = 48  # Défaut
        if args:
            try:
                hours = int(args[0])
                hours = max(1, min(168, hours))  # 1h à 1 semaine
            except ValueError:
                pass

        try:
            # Compter avant
            cursor = self.persistence.conn.cursor()
            cursor.execute("SELECT COUNT(*) FROM packets")
            before_packets = cursor.fetchone()[0]
            cursor.execute("SELECT COUNT(*) FROM public_messages")
            before_messages = cursor.fetchone()[0]

            # Nettoyer
            info_print(f"🧹 Nettoyage DB: données > {hours}h")
            self.persistence.cleanup_old_data(hours=hours)

            # Compter après
            cursor.execute("SELECT COUNT(*) FROM packets")
            after_packets = cursor.fetchone()[0]
            cursor.execute("SELECT COUNT(*) FROM public_messages")
            after_messages = cursor.fetchone()[0]

            deleted_packets = before_packets - after_packets
            deleted_messages = before_messages - after_messages

            # Format selon canal
            if channel == 'mesh':
                return (
                    f"🧹 Nettoyé ({hours}h)\n"
                    f"-{deleted_packets}pkt\n"
                    f"-{deleted_messages}msg"
                )
            else:  # telegram
                return (
                    f"🧹 NETTOYAGE EFFECTUÉ\n\n"
                    f"Critère: > {hours} heures\n\n"
                    f"Supprimés:\n"
                    f"• Paquets: {deleted_packets:,}\n"
                    f"• Messages: {deleted_messages:,}\n\n"
                    f"Restants:\n"
                    f"• Paquets: {after_packets:,}\n"
                    f"• Messages: {after_messages:,}"
                )

        except Exception as e:
            error_print(f"Erreur cleanup DB: {e}")
            return f"❌ Erreur: {str(e)[:100]}"

    def _vacuum_db(self, channel='mesh'):
        """Optimiser la base de données (VACUUM)"""
        if not self.persistence:
            return "❌ DB non disponible"

        try:
            # Taille avant
            db_path = self.persistence.db_path
            size_before = os.path.getsize(db_path) / (1024 * 1024)

            info_print("🔧 Optimisation DB (VACUUM)...")
            cursor = self.persistence.conn.cursor()
            cursor.execute("VACUUM")
            self.persistence.conn.commit()

            # Taille après
            size_after = os.path.getsize(db_path) / (1024 * 1024)
            saved = size_before - size_after

            if channel == 'mesh':
                return (
                    f"🔧 DB optimisée\n"
                    f"{size_before:.1f}→{size_after:.1f}MB\n"
                    f"(-{saved:.1f}MB)"
                )
            else:  # telegram
                return (
                    f"🔧 DATABASE OPTIMISÉE\n\n"
                    f"Taille avant: {size_before:.2f} MB\n"
                    f"Taille après: {size_after:.2f} MB\n"
                    f"Économisé: {saved:.2f} MB\n\n"
                    f"✅ VACUUM terminé avec succès"
                )

        except Exception as e:
            error_print(f"Erreur VACUUM: {e}")
            return f"❌ Erreur: {str(e)[:100]}"

    def _get_db_info(self, channel='mesh'):
        """Informations détaillées sur la base de données"""
        if not self.persistence:
            return "❌ DB non disponible"

        try:
            cursor = self.persistence.conn.cursor()
            db_path = self.persistence.db_path

            # Tables
            cursor.execute("SELECT name FROM sqlite_master WHERE type='table'")
            tables = [row[0] for row in cursor.fetchall()]

            # Schema info
            table_info = {}
            for table in tables:
                cursor.execute(f"PRAGMA table_info({table})")
                columns = cursor.fetchall()
                cursor.execute(f"SELECT COUNT(*) FROM {table}")
                count = cursor.fetchone()[0]
                table_info[table] = {
                    'columns': len(columns),
                    'count': count
                }

            # Indexes
            cursor.execute("SELECT name FROM sqlite_master WHERE type='index'")
            indexes = cursor.fetchall()

            if channel == 'mesh':
                lines = [
                    "🗄️ DB Info",
                    f"{len(tables)}t {len(indexes)}idx",
                ]
                for table, info in table_info.items():
                    lines.append(f"{table[:10]}:{info['count']}")
            else:  # telegram
                lines = [
                    "🗄️ INFORMATIONS BASE DE DONNÉES",
                    "=" * 50,
                    "",
                    f"Fichier: {os.path.basename(db_path)}",
                    f"Chemin: {db_path}",
                    "",
                    f"📊 Structure:",
                    f"• Tables: {len(tables)}",
                    f"• Index: {len(indexes)}",
                    "",
                    "📦 Tables:"
                ]

                for table, info in table_info.items():
                    lines.append(
                        f"• {table}: {info['count']:,} entrées, "
                        f"{info['columns']} colonnes"
                    )

            return "\n".join(lines)

        except Exception as e:
            error_print(f"Erreur DB info: {e}")
            return f"❌ Erreur: {str(e)[:100]}"

    def _purge_weather_cache(self, channel='mesh'):
        """Purger le cache météo de la base de données"""
        if not self.persistence:
            return "❌ DB non disponible"

        try:
            # Compter les entrées avant suppression
            cursor = self.persistence.conn.cursor()
            cursor.execute("SELECT COUNT(*) FROM weather_cache")
            count_before = cursor.fetchone()[0]

            if count_before == 0:
                if channel == 'mesh':
                    return "✅ Cache météo vide"
                else:
                    return "✅ **Cache météo déjà vide**\n\nAucune donnée à purger."

            # Purger tout le cache météo (age=0 supprime tout)
            deleted = self.persistence.cleanup_weather_cache(max_age_hours=0)

            # Message de confirmation
            if channel == 'mesh':
                return f"✅ {deleted} entrées purgées"
            else:
                return f"""✅ **Cache météo purgé**

**Résumé:**
• Entrées supprimées: {deleted}
• Tables: weather_cache
• Prochaine requête météo rechargera les données

**Types de cache supprimés:**
• Prévisions météo
• Graphiques de pluie
• Données astronomiques
"""

        except Exception as e:
            error_print(f"Erreur purge weather cache: {e}")
            error_print(traceback.format_exc())
            return f"❌ Erreur: {str(e)[:100]}"<|MERGE_RESOLUTION|>--- conflicted
+++ resolved
@@ -83,7 +83,6 @@
         else:  # telegram
             return """🗄️ BASE DE DONNÉES - OPTIONS
 
-<<<<<<< HEAD
 Sous-commandes:
 • stats - Statistiques DB
 • info - Informations détaillées
@@ -96,22 +95,6 @@
 • /db vacuum - Optimiser
 
 Raccourcis: s, i, v
-=======
-**Sous-commandes:**
-• `stats` - Statistiques DB
-• `info` - Informations détaillées
-• `clean [hours]` - Nettoyer données anciennes
-• `vacuum` - Optimiser DB (VACUUM)
-• `purgeweather` - Purger cache météo
-
-**Exemples:**
-• `/db stats` - Stats DB
-• `/db clean 72` - Nettoyer > 72h
-• `/db vacuum` - Optimiser
-• `/db purgeweather` - Purger cache météo
-
-**Raccourcis:** s, i, v, pw
->>>>>>> ddf0be36
 """
 
     def _get_db_stats(self, channel='mesh'):
