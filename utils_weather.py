#!/usr/bin/env python3
# -*- coding: utf-8 -*-
"""
Module météo partagé entre Meshtastic et Telegram

Ce module centralise la logique de récupération de la météo avec cache
pour éviter la duplication de code entre utility_commands.py et telegram_integration.py

Version améliorée avec prévisions à 3 jours au format JSON.

Utilisation:
    from utils.weather import get_weather_data
    
    weather = get_weather_data()
    print(weather)

Cache:
    - Fichier: /tmp/weather_cache.json
    - Durée: 5 minutes (300 secondes)
    - Partagé entre toutes les sources (Meshtastic, Telegram, etc.)
"""

import subprocess
import os
import json
import time
from utils import info_print, error_print, debug_print

# Configuration
CACHE_DIR = "/tmp"
CACHE_DURATION = 300  # 5 minutes en secondes
CACHE_MAX_AGE = 86400  # 24 heures = durée max pour servir cache périmé en cas d'erreur
WTTR_BASE_URL = "https://wttr.in"
DEFAULT_LOCATION = ""  # Vide = géolocalisation par IP
CURL_TIMEOUT = 10  # secondes

# Mapping codes météo wttr.in → émojis
WEATHER_EMOJI = {
    '113': '☀️',   # Sunny/Clear
    '116': '⛅',   # Partly cloudy
    '119': '☁️',   # Cloudy
    '122': '☁️',   # Overcast
    '143': '🌫️',  # Mist
    '176': '🌦️',  # Patchy rain possible
    '179': '🌨️',  # Patchy snow possible
    '182': '🌧️',  # Patchy sleet possible
    '185': '🌧️',  # Patchy freezing drizzle
    '200': '⛈️',  # Thundery outbreaks
    '227': '🌨️',  # Blowing snow
    '230': '❄️',   # Blizzard
    '248': '🌫️',  # Fog
    '260': '🌫️',  # Freezing fog
    '263': '🌧️',  # Patchy light drizzle
    '266': '🌧️',  # Light drizzle
    '281': '🌧️',  # Freezing drizzle
    '284': '🌧️',  # Heavy freezing drizzle
    '293': '🌦️',  # Patchy light rain
    '296': '🌧️',  # Light rain
    '299': '🌧️',  # Moderate rain at times
    '302': '🌧️',  # Moderate rain
    '305': '🌧️',  # Heavy rain at times
    '308': '🌧️',  # Heavy rain
    '311': '🌧️',  # Light freezing rain
    '314': '🌧️',  # Moderate or heavy freezing rain
    '317': '🌨️',  # Light sleet
    '320': '🌨️',  # Moderate or heavy sleet
    '323': '🌨️',  # Patchy light snow
    '326': '🌨️',  # Light snow
    '329': '🌨️',  # Patchy moderate snow
    '332': '❄️',   # Moderate snow
    '335': '❄️',   # Patchy heavy snow
    '338': '❄️',   # Heavy snow
    '350': '🌧️',  # Ice pellets
    '353': '🌦️',  # Light rain shower
    '356': '🌧️',  # Moderate or heavy rain shower
    '359': '🌧️',  # Torrential rain shower
    '362': '🌨️',  # Light sleet showers
    '365': '🌨️',  # Moderate or heavy sleet showers
    '368': '🌨️',  # Light snow showers
    '371': '❄️',   # Moderate or heavy snow showers
    '374': '🌧️',  # Light showers of ice pellets
    '377': '🌧️',  # Moderate or heavy showers of ice pellets
    '386': '⛈️',  # Patchy light rain with thunder
    '389': '⛈️',  # Moderate or heavy rain with thunder
    '392': '⛈️',  # Patchy light snow with thunder
    '395': '⛈️',  # Moderate or heavy snow with thunder
}


def get_weather_icon(weather_code):
    """
    Convertir un code météo wttr.in en émoji
    
    Args:
        weather_code (str): Code météo (ex: "113", "296")
    
    Returns:
        str: Émoji correspondant ou ❓ si inconnu
    """
    return WEATHER_EMOJI.get(str(weather_code), '❓')


def format_weather_line(label, emoji, temp, wind, precip, humidity):
    """
    Formater une ligne de météo de manière compacte

    Args:
        label (str): Label de la ligne (Now/Today/Tomorrow/Day+2)
        emoji (str): Émoji météo
        temp (str): Température (ex: "12")
        wind (str): Vitesse vent en km/h (ex: "15")
        precip (str): Précipitations en mm (ex: "0.5")
        humidity (str): Humidité en % (ex: "65")

    Returns:
        str: Ligne formatée compacte (ex: "Now: ☀️ 12°C 15km/h 0mm 65%")
    """
    # Convertir précipitations en format propre (pas de .0 inutiles)
    try:
        precip_float = float(precip)
        precip_str = f"{precip_float:.1f}mm" if precip_float % 1 != 0 else f"{int(precip_float)}mm"
    except (ValueError, TypeError):
        precip_str = f"{precip}mm"

    # Format compact pour /weather normal
    return f"{label}: {emoji} {temp}°C {wind}km/h {precip_str} {humidity}%"


def parse_weather_json(json_data):
    """
    Parser le JSON de wttr.in et formater avec header location + 4 lignes

    Format:
        📍 [City], [Country]
        Now: [emoji] [temp]°C [wind]km/h [precip]mm [humidity]%
        Today: [emoji] [temp]°C [wind]km/h [precip]mm [humidity]%
        Tomorrow: [emoji] [temp]°C [wind]km/h [precip]mm [humidity]%
        Day+2: [emoji] [temp]°C [wind]km/h [precip]mm [humidity]%

    Args:
        json_data (dict): Données JSON de wttr.in

    Returns:
        str: Météo formatée avec location + 4 lignes
    """
    try:
        lines = []

        # ----------------------------------------------------------------
        # Header: Location from nearest_area
        # ----------------------------------------------------------------
        nearest_area = json_data.get('nearest_area', [{}])[0]
        area_name = nearest_area.get('areaName', [{}])[0].get('value', 'Unknown')
        country = nearest_area.get('country', [{}])[0].get('value', '')

        if country and country != area_name:
            location_str = f"📍 {area_name}, {country}"
        else:
            location_str = f"📍 {area_name}"

        lines.append(location_str)

        # ----------------------------------------------------------------
        # Line 2: NOW (current_condition)
        # ----------------------------------------------------------------
        current = json_data.get('current_condition', [{}])[0]
        weather_code = current.get('weatherCode', '113')
        emoji = get_weather_icon(weather_code)
        temp = current.get('temp_C', '?')
        wind = current.get('windspeedKmph', '?')
        precip = current.get('precipMM', '0')
        humidity = current.get('humidity', '?')

        lines.append(format_weather_line('Now', emoji, temp, wind, precip, humidity))

        # ----------------------------------------------------------------
        # Lines 3-5: TODAY, TOMORROW, DAY+2 (weather array)
        # ----------------------------------------------------------------
        weather = json_data.get('weather', [])
        day_labels = ['Today', 'Tomorrow', 'Day+2']
        
        for i, label in enumerate(day_labels):
            if i < len(weather):
                day_data = weather[i]
                hourly = day_data.get('hourly', [{}])[0]  # Premier slot horaire
                
                weather_code = hourly.get('weatherCode', '113')
                emoji = get_weather_icon(weather_code)
                
                # Pour les prévisions, utiliser maxtempC et les données du premier slot horaire
                temp = day_data.get('maxtempC', hourly.get('tempC', '?'))
                wind = hourly.get('windspeedKmph', '?')
                precip = hourly.get('precipMM', '0')
                humidity = hourly.get('humidity', '?')
                
                lines.append(format_weather_line(label, emoji, temp, wind, precip, humidity))
            else:
                lines.append(f"{label}: ❌ Données indisponibles")
        
        return '\n'.join(lines)
    
    except Exception as e:
        error_print(f"Erreur parsing JSON météo: {e}")
        import traceback
        error_print(traceback.format_exc())
        return "❌ Erreur format météo"


def _load_stale_cache(cache_file):
    """
    Charger le cache périmé depuis fichier JSON en cas de défaillance wttr.in

    Args:
        cache_file: Chemin du fichier de cache

    Returns:
        tuple: (data, age_hours) ou (None, 0) si pas de cache
    """
    if not os.path.exists(cache_file):
        return (None, 0)

    try:
        with open(cache_file, 'r', encoding='utf-8') as f:
            cache_data = json.load(f)

        cache_time = cache_data.get('timestamp', 0)
        current_time = time.time()
        age_seconds = int(current_time - cache_time)
        age_hours = int(age_seconds / 3600)

        # Ne pas servir un cache trop vieux (> 24h)
        if age_seconds > CACHE_MAX_AGE:
            debug_print(f"⏰ Cache trop vieux ({age_hours}h > 24h), ignoré")
            return (None, 0)

        weather_data = cache_data.get('data', '')
        if weather_data:
            return (weather_data, age_hours)

    except Exception as e:
        error_print(f"⚠️ Erreur lecture cache périmé: {e}")

    return (None, 0)


def _load_stale_cache_sqlite(persistence, cache_key, cache_type):
    """
    Charger le cache périmé depuis SQLite en cas de défaillance wttr.in

    Args:
        persistence: Instance TrafficPersistence
        cache_key: Clé de cache
        cache_type: Type de cache ('rain', 'astro')

    Returns:
        tuple: (data, age_hours) ou (None, 0) si pas de cache
    """
    if not persistence:
        return (None, 0)

    try:
        # Récupérer le cache avec max_age_seconds très élevé (24h)
        cached = persistence.get_weather_cache(cache_key, cache_type, max_age_seconds=CACHE_MAX_AGE)
        if cached:
            # Essayer de récupérer l'âge exact du cache
            # Pour l'instant on retourne un âge approximatif
            return (cached, 1)  # 1h par défaut (on ne connaît pas l'âge exact)

    except Exception as e:
        error_print(f"⚠️ Erreur lecture cache SQLite périmé: {e}")

    return (None, 0)


def get_weather_data(location=None):
    """
    Récupérer les données météo avec système de cache

    Args:
        location: Ville/lieu pour la météo (ex: "Paris", "London", "New York")
                 Si None ou vide, utilise la géolocalisation par IP

    Le cache est vérifié en premier. S'il est valide (< 5 minutes),
    les données sont retournées immédiatement sans appel réseau.

    Sinon, un appel curl est fait vers wttr.in et le cache est mis à jour.

    Returns:
        str: Données météo formatées sur 4 lignes ou message d'erreur

    Exemples:
        >>> weather = get_weather_data()  # Géolocalisation
        >>> print(weather)
        Now: ☀️ 12°C 15km/h 0mm 65%

        >>> weather = get_weather_data("London")  # Ville spécifique
        >>> print(weather)
        Now: 🌧️ 8°C 20km/h 2mm 80%
    """
    try:
        # Normaliser la location
        if not location:
            location = DEFAULT_LOCATION

        # Construire l'URL et le nom du cache
        if location:
            # Encoder la ville pour l'URL (espaces → +)
            location_encoded = location.replace(' ', '+')
            wttr_url = f"{WTTR_BASE_URL}/{location_encoded}?format=j1"
            # Nom de cache safe (espaces → _)
            location_safe = location.replace(' ', '_').replace('/', '_')
            cache_file = f"{CACHE_DIR}/weather_cache_{location_safe}.json"
        else:
            wttr_url = f"{WTTR_BASE_URL}/?format=j1"
            cache_file = f"{CACHE_DIR}/weather_cache_default.json"

        # ----------------------------------------------------------------
        # Phase 1: Vérifier le cache
        # ----------------------------------------------------------------
        if os.path.exists(cache_file):
            try:
                with open(cache_file, 'r', encoding='utf-8') as f:
                    cache_data = json.load(f)
                
                cache_time = cache_data.get('timestamp', 0)
                current_time = time.time()
                age_seconds = int(current_time - cache_time)
                
                # Cache encore valide ?
                if age_seconds < CACHE_DURATION:
                    weather_data = cache_data.get('data', '')
                    info_print(f"✅ Cache météo utilisé (age: {age_seconds}s / {CACHE_DURATION}s)")
                    return weather_data
                else:
                    info_print(f"⏰ Cache expiré (age: {age_seconds}s > {CACHE_DURATION}s)")
            
            except (json.JSONDecodeError, IOError) as e:
                error_print(f"⚠️ Erreur lecture cache: {e}")
                # Continuer vers l'appel curl
        
        # ----------------------------------------------------------------
        # Phase 2: Appel curl vers wttr.in
        # ----------------------------------------------------------------
        info_print(f"🌤️ Récupération météo depuis {wttr_url}...")

        result = subprocess.run(
            ['curl', '-s', wttr_url],
            capture_output=True,
            text=True,
            timeout=CURL_TIMEOUT
        )
        
        # ----------------------------------------------------------------
        # Phase 3: Traiter la réponse
        # ----------------------------------------------------------------
        if result.returncode == 0 and result.stdout:
            json_response = result.stdout.strip()
            
            # Parser le JSON
            try:
                weather_json = json.loads(json_response)
                weather_data = parse_weather_json(weather_json)
            except json.JSONDecodeError as e:
                error_print(f"⚠️ JSON invalide: {e}")
                return "❌ Réponse météo invalide"
            
            # Validation basique de la réponse formatée
            if not weather_data or 'Erreur' in weather_data:
                error_print(f"⚠️ Données météo invalides")
                return "❌ Données météo invalides"
            
            # Sauvegarder en cache
            cache_data = {
                'timestamp': time.time(),
                'data': weather_data,
                'source': 'wttr.in',
                'url': wttr_url,
                'location': location or 'auto'
            }

            try:
                with open(cache_file, 'w', encoding='utf-8') as f:
                    json.dump(cache_data, f, indent=2)
                info_print(f"✅ Cache météo créé/mis à jour")
            except IOError as e:
                error_print(f"⚠️ Impossible d'écrire le cache: {e}")
                # Pas grave, on retourne quand même les données
            
            info_print(f"✅ Météo récupérée:\n{weather_data}")
            return weather_data
        
        else:
            error_msg = "❌ Erreur récupération météo"
            error_print(f"{error_msg} (curl returncode: {result.returncode})")

            if result.stderr:
                error_print(f"   stderr: {result.stderr[:200]}")

            # Fallback: essayer de servir le cache périmé
            stale_data, age_hours = _load_stale_cache(cache_file)
            if stale_data:
                error_print(f"⚠️ Servir cache périmé ({age_hours}h)")
                return f"⚠️ (cache {age_hours}h)\n{stale_data}"

            return error_msg
    
    except subprocess.TimeoutExpired:
        error_msg = f"❌ Timeout météo (> {CURL_TIMEOUT}s)"
        error_print(error_msg)

        # Fallback: cache périmé
        stale_data, age_hours = _load_stale_cache(cache_file)
        if stale_data:
            error_print(f"⚠️ Servir cache périmé ({age_hours}h)")
            return f"⚠️ (cache {age_hours}h)\n{stale_data}"

        return error_msg

    except FileNotFoundError:
        error_msg = "❌ Commande curl non trouvée"
        error_print(error_msg)

        # Fallback: cache périmé
        stale_data, age_hours = _load_stale_cache(cache_file)
        if stale_data:
            error_print(f"⚠️ Servir cache périmé ({age_hours}h)")
            return f"⚠️ (cache {age_hours}h)\n{stale_data}"

        return error_msg

    except Exception as e:
        error_print(f"❌ Erreur inattendue dans get_weather_data: {e}")
        import traceback
        error_print(traceback.format_exc())

        # Fallback: cache périmé
        stale_data, age_hours = _load_stale_cache(cache_file)
        if stale_data:
            error_print(f"⚠️ Servir cache périmé ({age_hours}h)")
            return f"⚠️ (cache {age_hours}h)\n{stale_data}"

        return f"❌ Erreur: {str(e)[:50]}"


def get_rain_graph(location=None, days=1, max_hours=38, compact_mode=False, persistence=None, start_at_current_time=False):
    """
    Récupérer le graphe ASCII des précipitations (compact sparkline)

    Args:
        location: Ville/lieu pour la météo (ex: "Paris", "London")
                 Si None ou vide, utilise la géolocalisation par IP
        days: Nombre de jours à afficher (1 ou 3)
              1 = aujourd'hui seulement (défaut)
              3 = aujourd'hui + demain + J+2
        max_hours: Nombre d'heures maximum à afficher (défaut 38)
                   22 = Mesh compact (44 chars, 3 lines, ~207 chars total)
                   38 = Telegram/CLI (76 chars, 5 lines, ~450 chars total)
        compact_mode: Si True, affiche 3 lignes au lieu de 5 (Mesh LoRa limit)
        persistence: Instance TrafficPersistence pour le cache SQLite (optionnel)
        start_at_current_time: Si True, démarre le graphe à l'heure actuelle au lieu de minuit
                              (utile pour Mesh: affiche les prochaines heures au lieu du passé)

    Returns:
        str: Graphe sparkline compact des précipitations (3 ou 5 lignes vertical)

    Exemples:
        >>> rain = get_rain_graph("Paris")  # Telegram: 38h depuis minuit, 5 lignes
        >>> rain = get_rain_graph("Paris", max_hours=22, compact_mode=True, start_at_current_time=True)  # Mesh: 22h depuis maintenant, 3 lignes
    """
    try:
        # Normaliser la location
        if not location:
            location = DEFAULT_LOCATION

        # Clé de cache (inclut tous les paramètres qui affectent le résultat)
        # Si start_at_current_time=True, inclure l'heure dans la clé pour éviter cache périmé
        if start_at_current_time:
            from datetime import datetime
            current_hour = datetime.now().hour
            cache_key = f"{location or 'default'}_{days}_{max_hours}_{compact_mode}_now{current_hour}"
        else:
            cache_key = f"{location or 'default'}_{days}_{max_hours}_{compact_mode}"

        # Vérifier le cache SQLite (5 minutes)
        if persistence:
            cached = persistence.get_weather_cache(cache_key, 'rain', max_age_seconds=300)
            if cached:
                return cached

        # Construire l'URL v2n (narrow format avec graphes ASCII)
        # Ajouter ?T pour désactiver les codes ANSI (couleurs)
        if location:
            location_encoded = location.replace(' ', '+')
            wttr_url = f"https://v2n.wttr.in/{location_encoded}?T"
        else:
            wttr_url = "https://v2n.wttr.in?T"

        info_print(f"🌧️ Récupération graphe pluie depuis {wttr_url}...")

        # Appel curl vers wttr.in v2n
        result = subprocess.run(
            ['curl', '-s', wttr_url],
            capture_output=True,
            text=True,
            timeout=CURL_TIMEOUT
        )

        if result.returncode != 0 or not result.stdout:
            error_msg = "❌ Erreur récupération graphe pluie"
            error_print(f"{error_msg} (curl returncode: {result.returncode})")

            # Fallback: cache SQLite périmé
            stale_data, age_hours = _load_stale_cache_sqlite(persistence, cache_key, 'rain')
            if stale_data:
                error_print(f"⚠️ Servir cache périmé ({age_hours}h)")
                return f"⚠️ (cache ~{age_hours}h)\n{stale_data}"

            return error_msg

        output = result.stdout.strip()

        if not output:
            error_msg = "❌ Graphe pluie vide"
            error_print(error_msg)

            # Fallback: cache SQLite périmé
            stale_data, age_hours = _load_stale_cache_sqlite(persistence, cache_key, 'rain')
            if stale_data:
                error_print(f"⚠️ Servir cache périmé ({age_hours}h)")
                return f"⚠️ (cache ~{age_hours}h)\n{stale_data}"

            return error_msg

        # Parser la sortie pour extraire les précipitations
        lines = output.split('\n')

        # DEBUG: Afficher les premières lignes pour voir le format
        debug_print(f"[RAIN DEBUG] Total lines: {len(lines)}")
        for i, line in enumerate(lines[:50]):  # Première 50 lignes
            if 'mm' in line or any(c in line for c in '█▇▆▅▄▃▂▁'):
                debug_print(f"[RAIN DEBUG] Line {i}: {line[:100]}")

        # Chercher la section avec les barres de précipitations (contient █▇▄▃▂▁_)
        rain_chars = []
        max_precip = 0.0
        rain_lines = []

        # Trouver la ligne mm|% et extraire TOUTES les lignes du graphe multi-lignes
        for i, line in enumerate(lines):
            # Ligne avec la valeur max (ex: "0.42mm|100%")
            if 'mm' in line and '|' in line and '%' in line:
                try:
                    # Extraire la valeur max (ex: "0.42mm")
                    mm_part = line.split('mm')[0].strip()
                    max_precip = float(mm_part.split()[-1])
                    debug_print(f"[RAIN DEBUG] Found mm|% at line {i}: {line[:80]}")

                    # Extraire TOUTES les lignes suivantes avec des sparklines
                    # Le graphe wttr.in est multi-lignes (empilé verticalement)
                    j = i + 1
                    while j < len(lines):
                        next_line = lines[j]
                        # Si la ligne contient des sparklines et n'est pas vide
                        if any(c in next_line for c in '█▇▆▅▄▃▂▁_'):
                            rain_lines.append(next_line)
                            debug_print(f"[RAIN DEBUG] Rain line {j}: {next_line[:80]}")
                            j += 1
                        # Si ligne vide ou sans sparklines, on arrête
                        elif next_line.strip() in ['', '│']:
                            break
                        else:
                            j += 1
                            # On continue un peu pour voir s'il y a d'autres lignes
                            if j - i > 10:  # Max 10 lignes après mm|%
                                break

                    break
                except Exception as e:
                    debug_print(f"[RAIN DEBUG] Error parsing mm line: {e}")
                    pass

        # Garder directement les 5 lignes originales de wttr.in (meilleur rendu)
        # On prend toutes les lignes du graphe multi-lignes vertical
        if not rain_lines or len(rain_lines) < 5:
            return "❌ Graphe pluie incomplet"

        debug_print(f"[RAIN DEBUG] Found {len(rain_lines)} rain graph lines")

        # Nettoyer les lignes (enlever bordures │ mais GARDER l'indentation)
        cleaned_lines = []
        for line in rain_lines:
            # Enlever les caractères de bordure │ mais GARDER les espaces de début (indentation)
            cleaned = line.replace('│', '').rstrip()  # rstrip() enlève seulement espaces de FIN
            cleaned_lines.append(cleaned)

        # Calculer l'heure de début et la largeur
        # Pour "aujourd'hui" (days=1), on commence à l'heure actuelle
        # Pour les autres jours, on commence à 0h
        from datetime import datetime
        current_hour = datetime.now().hour
        start_hour = current_hour if days == 1 else 0

        # Position de départ (2 points par heure)
        start_position = start_hour * 2

        # Calculer la largeur selon max_hours (2 points par heure)
<<<<<<< HEAD
        # max_hours=24 → 48 chars (Mesh, compact)
        # max_hours=38 → 76 chars (Telegram/CLI, optimal sans line wrap)
        truncate_width = max_hours * 2

        truncated_lines = []
        for line in cleaned_lines:
            # Extraire la portion à partir de l'heure de début
            truncated = line[start_position:start_position + truncate_width]
            truncated_lines.append(truncated)

        debug_print(f"[RAIN DEBUG] Start hour: {start_hour}h, truncated to {truncate_width} chars ({max_hours}h)")
=======
        # max_hours=22 → 44 chars (Mesh, compact, "today")
        # max_hours=38 → 76 chars (Telegram/CLI, optimal sans line wrap)
        truncate_width = max_hours * 2

        # Calculer l'offset de départ si start_at_current_time=True
        from datetime import datetime
        current_hour = datetime.now().hour
        current_minute = datetime.now().minute
        start_offset = 0

        if start_at_current_time:
            # Démarrer à l'heure actuelle au lieu de minuit
            start_offset = current_hour * 2
            if current_minute >= 30:
                start_offset += 1
            debug_print(f"[RAIN DEBUG] Starting at current time: offset={start_offset} (hour={current_hour}, min={current_minute})")

        truncated_lines = []
        for line in cleaned_lines:
            # Extraire la portion à afficher (depuis start_offset)
            truncated = line[start_offset:start_offset + truncate_width]
            truncated_lines.append(truncated)

        debug_print(f"[RAIN DEBUG] Truncated to {truncate_width} chars ({max_hours}h) starting at offset {start_offset}")
>>>>>>> f2ee130e

        # Formater la sortie
        location_name = location if location else "local"
        max_str = f"{max_precip:.1f}mm"

<<<<<<< HEAD
        # Calculer la position de l'heure actuelle pour le marqueur NOW
        current_minute = datetime.now().minute
=======
        # Calculer la position du marqueur NOW (si on démarre à minuit)
        # Si start_at_current_time=True, NOW est à position 0
        now_position = -1  # -1 = pas de marqueur NOW
        if not start_at_current_time:
            # Position relative à minuit
            now_position = current_hour * 2
            if current_minute >= 30:
                now_position += 1
            # Ajuster pour l'offset (si on a commencé ailleurs que minuit)
            now_position -= start_offset
>>>>>>> f2ee130e

        # Créer une échelle horaire (marqueurs toutes les 3h) avec marqueur NOW intégré
        # 2 points par heure
        hour_scale = []
        for i in range(truncate_width):
<<<<<<< HEAD
            # 2 points par heure, en partant de start_hour
            hour = (start_hour + i // 2) % 24
            point_in_hour = i % 2

            # Pour days=1, le marqueur NOW est au début (position 0 ou 1)
            # Pour days>1, pas de marqueur NOW
            if days == 1 and i <= 1:
                # Position dans la première heure selon les minutes
                if (i == 0 and current_minute < 30) or (i == 1 and current_minute >= 30):
                    hour_scale.append('↓')  # Marqueur "maintenant"
                elif point_in_hour == 0:
                    hour_scale.append(str(hour))
                else:
                    hour_scale.append(' ')
=======
            # Calculer l'heure réelle affichée (en tenant compte de l'offset)
            actual_position = start_offset + i
            hour = (actual_position // 2) % 24
            point_in_hour = actual_position % 2

            # Priorité au marqueur NOW si on est à cette position
            if i == now_position and 0 <= now_position < truncate_width:
                hour_scale.append('↓')  # Marqueur "maintenant"
>>>>>>> f2ee130e
            # Sinon afficher l'heure sur le premier point de l'heure, toutes les 3h
            elif point_in_hour == 0 and hour % 3 == 0:
                hour_scale.append(str(hour))
            else:
                hour_scale.append(' ')

        # Formater le message final avec les lignes du graphe + échelle + marqueur
        result_lines = []
<<<<<<< HEAD

        # Déterminer le label du jour selon le paramètre days
        # Pour l'instant, on affiche toujours "aujourd'hui" car la fonction ne gère qu'un jour
        # TODO: Supporter multi-jours avec plusieurs graphiques
        day_label = "aujourd'hui"

        # Titre avec nom de lieu, jour et max
        result_lines.append(f"🌧️ {location_name} {day_label} (max:{max_str})")
=======
        # Afficher "today" pour 22h (Mesh compact), sinon afficher les heures
        time_label = "today" if max_hours == 22 else f"{max_hours}h"
        result_lines.append(f"🌧️ {location_name} {time_label} (max:{max_str})")
>>>>>>> f2ee130e

        # Mode compact (Mesh): seulement 3 lignes (top, middle, bottom)
        # Mode normal (Telegram): toutes les 5 lignes
        if compact_mode and len(truncated_lines) >= 5:
            # Garder lignes 0, 2, 4 (top, middle, bottom)
            result_lines.append(truncated_lines[0])  # Top
            result_lines.append(truncated_lines[2])  # Middle
            result_lines.append(truncated_lines[4])  # Bottom
        else:
            # Toutes les 5 lignes du graphe vertical (de haut en bas)
            for line in truncated_lines:
                result_lines.append(line)

        # Ajouter l'échelle horaire (avec marqueur NOW intégré)
        result_lines.append(''.join(hour_scale))

        result = "\n".join(result_lines)

        # Sauvegarder en cache SQLite
        if persistence:
            persistence.set_weather_cache(cache_key, 'rain', result)

        return result

    except subprocess.TimeoutExpired:
        error_msg = f"❌ Timeout graphe pluie (> {CURL_TIMEOUT}s)"
        error_print(error_msg)

        # Fallback: cache SQLite périmé
        stale_data, age_hours = _load_stale_cache_sqlite(persistence, cache_key, 'rain')
        if stale_data:
            error_print(f"⚠️ Servir cache périmé ({age_hours}h)")
            return f"⚠️ (cache ~{age_hours}h)\n{stale_data}"

        return error_msg

    except FileNotFoundError:
        error_msg = "❌ Commande curl non trouvée"
        error_print(error_msg)

        # Fallback: cache SQLite périmé
        stale_data, age_hours = _load_stale_cache_sqlite(persistence, cache_key, 'rain')
        if stale_data:
            error_print(f"⚠️ Servir cache périmé ({age_hours}h)")
            return f"⚠️ (cache ~{age_hours}h)\n{stale_data}"

        return error_msg

    except Exception as e:
        error_print(f"❌ Erreur inattendue dans get_rain_graph: {e}")
        import traceback
        error_print(traceback.format_exc())

        # Fallback: cache SQLite périmé
        stale_data, age_hours = _load_stale_cache_sqlite(persistence, cache_key, 'rain')
        if stale_data:
            error_print(f"⚠️ Servir cache périmé ({age_hours}h)")
            return f"⚠️ (cache ~{age_hours}h)\n{stale_data}"

        return f"❌ Erreur: {str(e)[:50]}"


def get_moon_emoji(moon_illumination):
    """
    Convertir le pourcentage d'illumination de la lune en émoji

    Args:
        moon_illumination: Pourcentage d'illumination (0-100)

    Returns:
        str: Émoji de phase lunaire
    """
    try:
        illum = int(moon_illumination)
        if illum < 6:
            return '🌑'  # Nouvelle lune
        elif illum < 19:
            return '🌒'  # Premier croissant
        elif illum < 31:
            return '🌓'  # Premier quartier
        elif illum < 44:
            return '🌔'  # Gibbeuse croissante
        elif illum < 56:
            return '🌕'  # Pleine lune
        elif illum < 69:
            return '🌖'  # Gibbeuse décroissante
        elif illum < 81:
            return '🌗'  # Dernier quartier
        elif illum < 94:
            return '🌘'  # Dernier croissant
        else:
            return '🌑'  # Nouvelle lune
    except:
        return '🌙'  # Fallback


def get_weather_astro(location=None, persistence=None):
    """
    Récupérer les informations astronomiques et météo actuelles

    Args:
        location: Ville/lieu pour la météo (ex: "Paris", "London")
                 Si None ou vide, utilise la géolocalisation par IP
        persistence: Instance TrafficPersistence pour le cache SQLite (optionnel)

    Returns:
        str: Infos astronomiques formatées (4 lignes)

    Exemples:
        >>> astro = get_weather_astro("Paris")
        >>> print(astro)
        📍 Paris, France
        Weather: Mist, +12°C, 94%, 5km/h, 1008hPa
        Now: 00:53:40 | Sunrise: 08:01 | Sunset: 17:08
        🌔 Moonrise: 10:23 | Moonset: 18:45 (67%)
    """
    try:
        # Normaliser la location
        if not location:
            location = DEFAULT_LOCATION

        # Clé de cache
        cache_key = location or 'default'

        # Vérifier le cache SQLite (5 minutes)
        if persistence:
            cached = persistence.get_weather_cache(cache_key, 'astro', max_age_seconds=300)
            if cached:
                return cached

        # Construire l'URL
        if location:
            location_encoded = location.replace(' ', '+')
            wttr_url = f"{WTTR_BASE_URL}/{location_encoded}?format=j1"
        else:
            wttr_url = f"{WTTR_BASE_URL}/?format=j1"

        # Faire l'appel API
        info_print(f"📊 Récupération données astro depuis {wttr_url}...")
        result = subprocess.run(
            ['curl', '-s', wttr_url],
            capture_output=True,
            text=True,
            timeout=CURL_TIMEOUT
        )

        if result.returncode != 0 or not result.stdout:
            error_msg = "❌ Erreur récupération données astro"
            error_print(f"{error_msg} (curl returncode: {result.returncode})")

            # Fallback: cache SQLite périmé
            stale_data, age_hours = _load_stale_cache_sqlite(persistence, cache_key, 'astro')
            if stale_data:
                error_print(f"⚠️ Servir cache périmé ({age_hours}h)")
                return f"⚠️ (cache ~{age_hours}h)\n{stale_data}"

            return error_msg

        weather_json = json.loads(result.stdout.strip())

        # Parser les données
        lines = []

        # Ligne 1: Location header
        nearest_area = weather_json.get('nearest_area', [{}])[0]
        area_name = nearest_area.get('areaName', [{}])[0].get('value', 'Unknown')
        country = nearest_area.get('country', [{}])[0].get('value', '')

        if country and country != area_name:
            location_str = f"📍 {area_name}, {country}"
        else:
            location_str = f"📍 {area_name}"

        lines.append(location_str)

        # Ligne 2: Weather actuel
        current = weather_json.get('current_condition', [{}])[0]
        weather_desc = current.get('weatherDesc', [{}])[0].get('value', 'Unknown')
        temp = current.get('temp_C', '?')
        humidity = current.get('humidity', '?')
        wind = current.get('windspeedKmph', '?')
        pressure = current.get('pressure', '?')

        lines.append(f"Weather: {weather_desc}, +{temp}°C, {humidity}%, {wind}km/h, {pressure}hPa")

        # Ligne 3 & 4: Infos astronomiques
        astronomy = weather_json.get('weather', [{}])[0].get('astronomy', [{}])[0]

        # Heure locale
        local_time = time.strftime("%H:%M:%S%z")

        # Données astronomiques (format HH:MM:SS, on garde juste HH:MM)
        sunrise = astronomy.get('sunrise', '??:??:??')[:5]
        sunset = astronomy.get('sunset', '??:??:??')[:5]
        moonrise = astronomy.get('moonrise', '??:??:??')[:5]
        moonset = astronomy.get('moonset', '??:??:??')[:5]
        moon_illumination = astronomy.get('moon_illumination', '50')

        # Émoji de phase lunaire
        moon_emoji = get_moon_emoji(moon_illumination)

        # Ligne 3: Now, Sunrise, Sunset
        lines.append(f"Now: {local_time[:8]} | Sunrise: {sunrise} | Sunset: {sunset}")

        # Ligne 4: Moonrise, Moonset avec émoji de phase
        lines.append(f"{moon_emoji} Moonrise: {moonrise} | Moonset: {moonset} ({moon_illumination}%)")

        # Formater le résultat
        result = "\n".join(lines)

        # Sauvegarder en cache SQLite
        if persistence:
            persistence.set_weather_cache(cache_key, 'astro', result)

        return result

    except subprocess.TimeoutExpired:
        error_msg = f"❌ Timeout données astro (> {CURL_TIMEOUT}s)"
        error_print(error_msg)

        # Fallback: cache SQLite périmé
        stale_data, age_hours = _load_stale_cache_sqlite(persistence, cache_key, 'astro')
        if stale_data:
            error_print(f"⚠️ Servir cache périmé ({age_hours}h)")
            return f"⚠️ (cache ~{age_hours}h)\n{stale_data}"

        return error_msg

    except FileNotFoundError:
        error_msg = "❌ Commande curl non trouvée"
        error_print(error_msg)

        # Fallback: cache SQLite périmé
        stale_data, age_hours = _load_stale_cache_sqlite(persistence, cache_key, 'astro')
        if stale_data:
            error_print(f"⚠️ Servir cache périmé ({age_hours}h)")
            return f"⚠️ (cache ~{age_hours}h)\n{stale_data}"

        return error_msg

    except Exception as e:
        error_print(f"❌ Erreur inattendue dans get_weather_astro: {e}")
        import traceback
        error_print(traceback.format_exc())

        # Fallback: cache SQLite périmé
        stale_data, age_hours = _load_stale_cache_sqlite(persistence, cache_key, 'astro')
        if stale_data:
            error_print(f"⚠️ Servir cache périmé ({age_hours}h)")
            return f"⚠️ (cache ~{age_hours}h)\n{stale_data}"

        return f"❌ Erreur: {str(e)[:50]}"


def get_cache_info():
    """
    Obtenir des informations sur l'état du cache

    Returns:
        dict: Informations sur le cache ou None si pas de cache
        {
            'exists': bool,
            'age_seconds': int,
            'is_valid': bool,
            'data': str,
            'timestamp': float
        }

    Exemple:
        >>> info = get_cache_info()
        >>> if info and info['is_valid']:
        ...     print(f"Cache valide depuis {info['age_seconds']}s")
    """
    try:
        if not os.path.exists(CACHE_FILE):
            return {
                'exists': False,
                'age_seconds': None,
                'is_valid': False,
                'data': None,
                'timestamp': None
            }
        
        with open(CACHE_FILE, 'r', encoding='utf-8') as f:
            cache_data = json.load(f)
        
        cache_time = cache_data.get('timestamp', 0)
        current_time = time.time()
        age_seconds = int(current_time - cache_time)
        is_valid = age_seconds < CACHE_DURATION
        
        return {
            'exists': True,
            'age_seconds': age_seconds,
            'is_valid': is_valid,
            'data': cache_data.get('data', ''),
            'timestamp': cache_time,
            'max_age': CACHE_DURATION
        }
    
    except Exception as e:
        error_print(f"Erreur get_cache_info: {e}")
        return None


def clear_cache():
    """
    Effacer le cache météo
    
    Utile pour forcer une nouvelle récupération ou pour le nettoyage.
    
    Returns:
        bool: True si le cache a été effacé, False sinon
    
    Exemple:
        >>> clear_cache()
        >>> weather = get_weather_data()  # Forcera un appel curl
    """
    try:
        if os.path.exists(CACHE_FILE):
            os.remove(CACHE_FILE)
            info_print(f"🗑️ Cache météo effacé: {CACHE_FILE}")
            return True
        else:
            info_print(f"ℹ️ Pas de cache à effacer")
            return False
    except Exception as e:
        error_print(f"Erreur clear_cache: {e}")
        return False


def get_weather_for_city(city="Paris"):
    """
    Récupérer la météo pour une ville spécifique
    
    Note: Cette fonction ne supporte pas le cache pour l'instant.
    Chaque appel fait une requête à wttr.in.
    
    Args:
        city (str): Nom de la ville
    
    Returns:
        str: Données météo formatées ou message d'erreur
    
    Exemple:
        >>> weather = get_weather_for_city("Lyon")
        >>> print(weather)
        Now: ☀️ 15°C 10km/h 0mm 60%
        Today: ⛅ 16°C 12km/h 0mm 58%
        ...
    """
    try:
        url = f"https://wttr.in/{city}?format=j1"
        info_print(f"🌤️ Récupération météo pour {city}...")
        
        result = subprocess.run(
            ['curl', '-s', url],
            capture_output=True,
            text=True,
            timeout=CURL_TIMEOUT
        )
        
        if result.returncode == 0 and result.stdout:
            json_response = result.stdout.strip()
            
            try:
                weather_json = json.loads(json_response)
                weather_data = parse_weather_json(weather_json)
                info_print(f"✅ Météo {city}:\n{weather_data}")
                return weather_data
            except json.JSONDecodeError as e:
                error_print(f"⚠️ JSON invalide pour {city}: {e}")
                return f"❌ Erreur météo {city}"
        else:
            return f"❌ Erreur météo {city}"
    
    except subprocess.TimeoutExpired:
        return f"❌ Timeout météo {city}"
    
    except Exception as e:
        error_print(f"Erreur get_weather_for_city({city}): {e}")
        return f"❌ Erreur: {str(e)[:50]}"


# ============================================================================
# TESTS (si exécuté directement)
# ============================================================================

if __name__ == "__main__":
    print("=" * 60)
    print("🧪 Tests du module weather")
    print("=" * 60)
    
    # Test 1: Récupération simple
    print("\nTest 1: Récupération météo")
    weather = get_weather_data()
    print(f"Résultat:\n{weather}")
    
    # Test 2: Info cache
    print("\nTest 2: Info cache")
    cache_info = get_cache_info()
    if cache_info:
        print(f"Cache existe: {cache_info['exists']}")
        print(f"Cache valide: {cache_info['is_valid']}")
        if cache_info['exists']:
            print(f"Âge: {cache_info['age_seconds']}s")
            print(f"Données:\n{cache_info['data']}")
    
    # Test 3: Utilisation cache
    print("\nTest 3: Deuxième appel (devrait utiliser cache)")
    weather2 = get_weather_data()
    print(f"Résultat:\n{weather2}")
    
    # Test 4: Ville spécifique
    print("\nTest 4: Météo Lyon (sans cache)")
    lyon_weather = get_weather_for_city("Lyon")
    print(f"Résultat:\n{lyon_weather}")
    
    # Test 5: Nettoyage
    print("\nTest 5: Nettoyage cache")
    cleared = clear_cache()
    print(f"Cache effacé: {cleared}")
    
    print("\n" + "=" * 60)
    print("✅ Tests terminés")
    print("=" * 60)<|MERGE_RESOLUTION|>--- conflicted
+++ resolved
@@ -604,19 +604,6 @@
         start_position = start_hour * 2
 
         # Calculer la largeur selon max_hours (2 points par heure)
-<<<<<<< HEAD
-        # max_hours=24 → 48 chars (Mesh, compact)
-        # max_hours=38 → 76 chars (Telegram/CLI, optimal sans line wrap)
-        truncate_width = max_hours * 2
-
-        truncated_lines = []
-        for line in cleaned_lines:
-            # Extraire la portion à partir de l'heure de début
-            truncated = line[start_position:start_position + truncate_width]
-            truncated_lines.append(truncated)
-
-        debug_print(f"[RAIN DEBUG] Start hour: {start_hour}h, truncated to {truncate_width} chars ({max_hours}h)")
-=======
         # max_hours=22 → 44 chars (Mesh, compact, "today")
         # max_hours=38 → 76 chars (Telegram/CLI, optimal sans line wrap)
         truncate_width = max_hours * 2
@@ -641,16 +628,11 @@
             truncated_lines.append(truncated)
 
         debug_print(f"[RAIN DEBUG] Truncated to {truncate_width} chars ({max_hours}h) starting at offset {start_offset}")
->>>>>>> f2ee130e
 
         # Formater la sortie
         location_name = location if location else "local"
         max_str = f"{max_precip:.1f}mm"
 
-<<<<<<< HEAD
-        # Calculer la position de l'heure actuelle pour le marqueur NOW
-        current_minute = datetime.now().minute
-=======
         # Calculer la position du marqueur NOW (si on démarre à minuit)
         # Si start_at_current_time=True, NOW est à position 0
         now_position = -1  # -1 = pas de marqueur NOW
@@ -661,28 +643,11 @@
                 now_position += 1
             # Ajuster pour l'offset (si on a commencé ailleurs que minuit)
             now_position -= start_offset
->>>>>>> f2ee130e
 
         # Créer une échelle horaire (marqueurs toutes les 3h) avec marqueur NOW intégré
         # 2 points par heure
         hour_scale = []
         for i in range(truncate_width):
-<<<<<<< HEAD
-            # 2 points par heure, en partant de start_hour
-            hour = (start_hour + i // 2) % 24
-            point_in_hour = i % 2
-
-            # Pour days=1, le marqueur NOW est au début (position 0 ou 1)
-            # Pour days>1, pas de marqueur NOW
-            if days == 1 and i <= 1:
-                # Position dans la première heure selon les minutes
-                if (i == 0 and current_minute < 30) or (i == 1 and current_minute >= 30):
-                    hour_scale.append('↓')  # Marqueur "maintenant"
-                elif point_in_hour == 0:
-                    hour_scale.append(str(hour))
-                else:
-                    hour_scale.append(' ')
-=======
             # Calculer l'heure réelle affichée (en tenant compte de l'offset)
             actual_position = start_offset + i
             hour = (actual_position // 2) % 24
@@ -691,7 +656,6 @@
             # Priorité au marqueur NOW si on est à cette position
             if i == now_position and 0 <= now_position < truncate_width:
                 hour_scale.append('↓')  # Marqueur "maintenant"
->>>>>>> f2ee130e
             # Sinon afficher l'heure sur le premier point de l'heure, toutes les 3h
             elif point_in_hour == 0 and hour % 3 == 0:
                 hour_scale.append(str(hour))
@@ -700,20 +664,9 @@
 
         # Formater le message final avec les lignes du graphe + échelle + marqueur
         result_lines = []
-<<<<<<< HEAD
-
-        # Déterminer le label du jour selon le paramètre days
-        # Pour l'instant, on affiche toujours "aujourd'hui" car la fonction ne gère qu'un jour
-        # TODO: Supporter multi-jours avec plusieurs graphiques
-        day_label = "aujourd'hui"
-
-        # Titre avec nom de lieu, jour et max
-        result_lines.append(f"🌧️ {location_name} {day_label} (max:{max_str})")
-=======
         # Afficher "today" pour 22h (Mesh compact), sinon afficher les heures
         time_label = "today" if max_hours == 22 else f"{max_hours}h"
         result_lines.append(f"🌧️ {location_name} {time_label} (max:{max_str})")
->>>>>>> f2ee130e
 
         # Mode compact (Mesh): seulement 3 lignes (top, middle, bottom)
         # Mode normal (Telegram): toutes les 5 lignes
