#!/usr/bin/env python3
"""
Configuration centralisée pour le bot Meshtastic
"""

# ========================================
# CONFIGURATION MODE DE CONNEXION
# ========================================

# Mode de connexion au réseau Meshtastic
# Options disponibles:
#   'serial' - Connexion via port série USB/UART (configuration classique)
#   'tcp'    - Connexion via réseau TCP/IP à un node distant (WiFi/Ethernet)
#
# NOTE: En mode single-node (recommandé pour simplicité):
#   - Choisir 'serial' pour un node connecté directement au RPi
#   - Choisir 'tcp' pour un node ROUTER accessible en réseau
CONNECTION_MODE = 'serial'  # 'serial' ou 'tcp'

# Configuration connexion série (utilisée si CONNECTION_MODE='serial')
SERIAL_PORT = "/dev/ttyACM0"

# Configuration connexion TCP (utilisée si CONNECTION_MODE='tcp')
TCP_HOST = "192.168.1.38"
TCP_PORT = 4403

# ========================================
# CONFIGURATION NŒUD DISTANT (OPTIONNEL)
# ========================================
# Configuration pour monitorer un nœud distant via TCP (ex: tigrog2)
# ⚠️ IMPORTANT: Ces paramètres sont utilisés par:
#   1. CONNECTION_MODE='tcp' : Connexion principale au bot
#   2. TIGROG2_MONITORING_ENABLED=True : Surveillance d'un nœud distant
#
# Si vous ne voulez PAS de connexions TCP vers ce nœud:
#   → Mettez TIGROG2_MONITORING_ENABLED = False (section ALERTES plus bas)
#
# NOTE: L'ID du node (nodeNum) est automatiquement détecté depuis la connexion
#       via interface.localNode.nodeNum - pas besoin de le configurer manuellement
REMOTE_NODE_HOST = "192.168.1.38"  # IP du node distant (TCP mode ou monitoring)
REMOTE_NODE_NAME = "MyNode"        # Nom d'affichage pour les alertes

# ========================================
# CONFIGURATION LEGACY MULTI-NODES (AVANCÉ)
# ========================================
# NOTE: Configuration avancée pour l'architecture legacy multi-nodes
# La plupart des utilisateurs n'ont pas besoin de modifier ceci
# 
# Traiter les commandes depuis TCP en mode multi-nodes legacy
# True = Accepter commandes de SERIAL ET TCP - Configuration hybride (legacy)
# False = Accepter commandes UNIQUEMENT de SERIAL - Configuration historique
# NOTE: En mode single-node (CONNECTION_MODE défini), cette option est ignorée
PROCESS_TCP_COMMANDS = False  # Laisser à False sauf usage avancé

# ========================================
# CONFIGURATION LLAMA.CPP
# ========================================
LLAMA_HOST = "127.0.0.1"
LLAMA_PORT = 8080

# ========================================
# CONFIGURATION ESPHOME
# ========================================
ESPHOME_HOST = "192.168.1.27"
ESPHOME_PORT = 80

# Telemetry broadcast ESPHome
ESPHOME_TELEMETRY_ENABLED = True  # Activer/désactiver broadcast automatique de télémétrie
ESPHOME_TELEMETRY_INTERVAL = 3600  # Intervalle en secondes (3600s = 1h)

# NOTE: Lorsque ESPHOME_TELEMETRY_ENABLED = True, le bot désactive automatiquement
# la télémétrie embarquée du device Meshtastic (device_update_interval = 0) pour
# éviter le bruit mesh avec des paquets redondants. Si vous désactivez ESPHome
# plus tard, vous pouvez réactiver la télémétrie embarquée avec:
#   meshtastic --set telemetry.device_update_interval 900

# Configuration base de données des nœuds
NODE_NAMES_FILE = "node_names.json"
NODE_UPDATE_INTERVAL = 300  # 5 minutes

# Configuration chargement initial des voisins au démarrage
# Polling mechanism pour attendre que interface.nodes se charge complètement
NEIGHBOR_LOAD_INITIAL_WAIT = 10    # Attente initiale avant première vérification (secondes)
NEIGHBOR_LOAD_MAX_WAIT = 60        # Timeout maximum pour chargement complet (secondes)
NEIGHBOR_LOAD_POLL_INTERVAL = 5    # Intervalle entre vérifications de progression (secondes)

# Configuration affichage des métriques de signal
SHOW_RSSI = False  # Afficher les valeurs RSSI (-85dB)
SHOW_SNR = False   # Afficher les valeurs SNR (SNR:8.5)
COLLECT_SIGNAL_METRICS = True  # Collecter RSSI/SNR pour le tri

# Limites mémoire
MAX_CACHE_SIZE = 5
MAX_RX_HISTORY = 50
MAX_CONTEXT_MESSAGES = 6  # 3 échanges (user + assistant)
CONTEXT_TIMEOUT = 1800  # 30 minutes

# Limites messages
MAX_MESSAGE_SIZE = 180

# Configuration throttling commandes
MAX_COMMANDS_PER_WINDOW = 5  # Nombre max de commandes
COMMAND_WINDOW_SECONDS = 300  # Fenêtre de temps en secondes (5 minutes)

# Configuration IA pour Meshtastic (LoRa) - Réponses très courtes
MESH_AI_CONFIG = {
    "system_prompt": "Tu es un assistant accessible via le réseau Meshtastic en LoRa. Réponds en français, très court, 320 caractères maximum. Sois précis et concis, maintiens la continuité de la conversation.",
    "max_tokens": 1500,
    "temperature": 0.7,
    "top_p": 0.95,
    "top_k": 20,
    "timeout": 60,  # 1 minute pour LoRa
    "max_response_chars": 320
}

# Configuration IA pour Telegram - Réponses plus développées
TELEGRAM_AI_CONFIG = {
    "system_prompt": "Tu es un assistant intelligent accessible via Telegram, connecté à un réseau Meshtastic LoRa. Tu peux donner des réponses plus détaillées et développées. Réponds en français de manière claire et complète, tu peux utiliser des emojis pour rendre tes réponses plus engageantes. Tu es utile, créatif et bienveillant.",
    "max_tokens": 4000,
    "temperature": 0.8,  # Légèrement plus créatif pour Telegram
    "top_p": 0.95,
    "top_k": 25,
    "timeout": 120,  # 2 minutes pour Telegram
    "max_response_chars": 3000  # Plus long pour Telegram
}

# ID utilisateur CLI
CLI_USER_ID = 0xC11A0001  # ID fictif pour la CLI
CLI_TO_MESH_MAPPING = {
    # Par défaut, la CLI n'a pas de mapping mesh
    # Décommenter et configurer si besoin:
    # 0xCLI00001: {
    0xC11A0001: {
        "mesh_name": "tigro"
    }
}

CLI_SERVER_HOST = '127.0.0.1'
CLI_SERVER_PORT = 9999

# Configuration AI pour CLI
CLI_AI_CONFIG = {
    "system_prompt": "Tu es un assistant intelligent accessible via CLI locale...",
    "max_tokens": 4000,
    "temperature": 0.8,
    "timeout": 120,
    "max_response_chars": 3000
}

# ========================================
# CONFIGURATION PLATEFORMES MESSAGERIE
# ========================================

# Configuration Telegram Bridge
TELEGRAM_ENABLED = True  # Activer/désactiver l'intégration Telegram
TELEGRAM_BOT_TOKEN = "******************"  # Token du bot Telegram

# NOTE: Avec la nouvelle architecture modulaire, vous pouvez :
# 1. Désactiver Telegram en mettant TELEGRAM_ENABLED = False
# 2. Ajouter Discord en activant DISCORD_ENABLED = True (futur)
# 3. Activer la CLI locale avec CLI_ENABLED = True
# 4. Utiliser plusieurs plateformes en même temps
# Voir platform_config.py pour la configuration détaillée

# Utilisateurs Telegram autorisés (liste vide = tous autorisés)
# Format: [123456789, 987654321, ...]
TELEGRAM_AUTHORIZED_USERS = []

# Mapping des utilisateurs Telegram vers des identités Meshtastic
# Format: {telegram_id: {"node_id": 0x..., "short_name": "...", "display_name": "..."}}
TELEGRAM_TO_MESH_MAPPING = {
    # Ajouter d'autres mappings ici si nécessaire
    # 987654321: {
    #     "node_id": 0x12345678,
    #     "short_name": "autre",
    #     "display_name": "Autre User"
    # }
}

# ========================================
# CONFIGURATION CLI SERVEUR
# ========================================

# Serveur CLI TCP pour clients externes (cli_client.py)
CLI_ENABLED = False  # Activer/désactiver le serveur CLI (utile pour dev/debug)
CLI_SERVER_HOST = '127.0.0.1'  # Écoute seulement en local (sécurité)
CLI_SERVER_PORT = 9999  # Port du serveur CLI

# Configuration IA pour CLI - Similaire à Telegram mais sans emojis
CLI_AI_CONFIG = {
    "system_prompt": "Tu es un assistant intelligent accessible via CLI locale. Réponds en français de manière claire et complète. Tu es utile et précis.",
    "max_tokens": 4000,
    "temperature": 0.8,
    "top_p": 0.95,
    "top_k": 25,
    "timeout": 120,
    "max_response_chars": 3000
}

# ID utilisateur CLI (utilisé pour throttling et logs)
CLI_USER_ID = 0xC11A0001  # ID fictif pour la CLI (CLI = C11)

# Mapping CLI vers identité Mesh (optionnel)
# Si défini, les messages CLI apparaîtront comme venant de ce nœud
CLI_TO_MESH_MAPPING = {
    # Par défaut, la CLI n'a pas de mapping mesh
    # Décommenter et configurer si besoin:
    # 0xC11A0001: {
    #     "mesh_id": 0x12345678,
    #     "mesh_name": "DevUser"
    # }
}

# ========================================
# CONFIGURATION ALERTES TELEGRAM
# ========================================

# Utilisateurs Telegram à alerter (IDs Telegram)
# Si vide, utilise TELEGRAM_AUTHORIZED_USERS
TELEGRAM_ALERT_USERS = [123456789]  # Ajouter les IDs des utilisateurs à alerter (remplacer par vos IDs)

# Configuration monitoring température CPU
TEMP_WARNING_ENABLED = True  # Activer/désactiver les alertes température
TEMP_WARNING_THRESHOLD = 60  # Température en °C déclenchant une alerte
TEMP_WARNING_DURATION = 300  # Durée en secondes avant alerte (5 minutes)
TEMP_CRITICAL_THRESHOLD = 68.0  # Température critique
TEMP_CHECK_INTERVAL = 60  # Vérifier la température toutes les 60 secondes

# Configuration monitoring nœud distant (tigrog2)
# ⚠️ IMPORTANT: Si activé, le bot crée des connexions TCP vers REMOTE_NODE_HOST
#    pour surveiller l'état du nœud distant. Désactiver si vous n'avez pas besoin
#    de cette fonctionnalité ou si vous voulez éviter les connexions TCP.
TIGROG2_MONITORING_ENABLED = False  # Activer/désactiver le monitoring du nœud distant via TCP
TIGROG2_CHECK_INTERVAL = 120  # Vérifier le nœud distant toutes les 2 minutes
TIGROG2_TIMEOUT = 20  # Timeout de connexion en secondes
TIGROG2_ALERT_ON_REBOOT = True  # Alerter lors d'un redémarrage détecté
TIGROG2_ALERT_ON_DISCONNECT = True  # Alerter si le nœud distant devient inaccessible

# Configuration alertes de déconnexion TCP (mode TCP uniquement)
# Si le bot est en mode TCP et perd la connexion au nœud Meshtastic,
# une alerte est envoyée via Telegram après l'échec des tentatives de reconnexion.
TCP_DISCONNECT_ALERT_ENABLED = True  # Activer/désactiver les alertes de déconnexion TCP

# Configuration monitoring CPU du bot
CPU_WARNING_ENABLED = True  # Activer/désactiver les alertes CPU
CPU_WARNING_THRESHOLD = 90  # % CPU déclenchant une alerte (80%)
CPU_WARNING_DURATION = 300  # Durée en secondes avant alerte (5 minutes)
CPU_CRITICAL_THRESHOLD = 150  # % CPU critique (150% = 1.5 cœurs)
CPU_CHECK_INTERVAL = 30  # Vérifier le CPU toutes les 30 secondes

# Configuration vigilance météo Météo-France
VIGILANCE_ENABLED = True  # Activer/désactiver la surveillance vigilance météo
VIGILANCE_DEPARTEMENT = '75'  # Numéro du département à surveiller (ex: '75' pour Paris, '25' pour Doubs)
VIGILANCE_CHECK_INTERVAL = 28800  # Vérifier toutes les 8 heures (28800 secondes)
VIGILANCE_ALERT_THROTTLE = 3600  # Minimum 1h entre deux alertes (3600 secondes)
VIGILANCE_ALERT_LEVELS = ['Orange', 'Rouge']  # Niveaux déclenchant une alerte automatique
# Note: Niveaux disponibles: 'Vert', 'Jaune', 'Orange', 'Rouge'

# Configuration surveillance éclairs Blitzortung.org
BLITZ_ENABLED = True  # Activer/désactiver la surveillance des éclairs
BLITZ_LATITUDE = 0.0  # Latitude du point de surveillance (0.0 = auto-détection depuis GPS du node)
BLITZ_LONGITUDE = 0.0  # Longitude du point de surveillance (0.0 = auto-détection depuis GPS du node)
BLITZ_RADIUS_KM = 50  # Rayon de surveillance en km (défaut: 50km)
BLITZ_CHECK_INTERVAL = 900  # Vérifier toutes les 15 minutes (900 secondes)
BLITZ_WINDOW_MINUTES = 15  # Fenêtre temporelle pour comptage éclairs (15min)
# Note: Position GPS auto-détectée depuis le node Meshtastic local
#       Si auto-détection échoue, spécifier BLITZ_LATITUDE/BLITZ_LONGITUDE manuellement
# Utilise le serveur MQTT public: blitzortung.ha.sed.pl:1883
# Dépendances: pip install paho-mqtt pygeohash

# Configuration collecte voisins via MQTT Meshtastic
MQTT_NEIGHBOR_ENABLED = True  # Activer/désactiver la collecte de voisins via MQTT
MQTT_NEIGHBOR_SERVER = "serveurperso.com"  # Serveur MQTT Meshtastic
MQTT_NEIGHBOR_PORT = 1883  # Port MQTT (1883 standard, 8883 pour TLS)
MQTT_NEIGHBOR_USER = "meshdev"  # Utilisateur MQTT
MQTT_NEIGHBOR_PASSWORD = "your_mqtt_password_here"  # Mot de passe MQTT
MQTT_NEIGHBOR_TOPIC_ROOT = "msh"  # Racine des topics MQTT (défaut: "msh")
MQTT_NEIGHBOR_TOPIC_PATTERN = "msh/EU_868/2/e/MediumFast/#"  # Topic spécifique avec /# pour capturer tous les gateways
# Note: MQTT_NEIGHBOR_TOPIC_PATTERN peut être:
#   - Un pattern wildcard: "msh/+/+/2/e/+" (pour tous les messages ServiceEnvelope)
#   - Un topic spécifique avec /# à la fin: "msh/EU_868/2/e/MediumFast/#" (recommandé pour serveurs sans wildcard complet)
#   - Un topic spécifique sans /# sera automatiquement complété par /# pour capturer les gateway IDs
# Note: Le /# final est important car les messages sont publiés comme msh/EU_868/2/e/MediumFast/!gateway_id
#       Permet de collecter les informations de voisinage (NEIGHBORINFO_APP)
#       de tous les nœuds du réseau, au-delà de la portée radio directe.
#       Les données sont automatiquement sauvegardées dans la table 'neighbors'.
# Format topic: msh/<region>/<channel>/2/json/<node_id>/NEIGHBORINFO_APP
# Dépendance: paho-mqtt (déjà installé pour Blitzortung)

<<<<<<< HEAD
# ========================================
# COMMANDES DE REDÉMARRAGE
# ========================================
# Configuration pour les commandes de redémarrage des nœuds
# Commandes disponibles:
#   - /rebootpi <password> : Redémarrer le Raspberry Pi (hôte du bot)
#   - /rebootnode <node_name> <password> : Redémarrer n'importe quel nœud Meshtastic
#
# Sécurité:
#   - REBOOT_COMMANDS_ENABLED : Active/désactive toutes les commandes de redémarrage
#   - REBOOT_AUTHORIZED_USERS : Liste des IDs autorisés (Telegram ou Mesh)
#   - REBOOT_PASSWORD : Mot de passe requis pour toutes les commandes de redémarrage
#
# Note: /rebootnode utilise l'interface Meshtastic Python pour envoyer la commande
#       /reboot directement au nœud cible (fonctionne en TCP ou serial)
=======
# Distance maximale (km) pour afficher les voisins MQTT dans /neighbors
# Les nœuds situés à plus de cette distance du bot seront filtrés (nœuds étrangers)
NEIGHBORS_MAX_DISTANCE_KM = 100  # Défaut: 100km
>>>>>>> 7f6ec759

REBOOT_AUTHORIZED_USERS = [
    11234530,    # trusted Telegram ID
    0x16fad3dc    # trusted mesh id
]
REBOOT_PASSWORD = "your_password_secret"
REBOOT_COMMANDS_ENABLED = True

# Variables globales d'état
DEBUG_MODE = True<|MERGE_RESOLUTION|>--- conflicted
+++ resolved
@@ -287,27 +287,9 @@
 # Format topic: msh/<region>/<channel>/2/json/<node_id>/NEIGHBORINFO_APP
 # Dépendance: paho-mqtt (déjà installé pour Blitzortung)
 
-<<<<<<< HEAD
-# ========================================
-# COMMANDES DE REDÉMARRAGE
-# ========================================
-# Configuration pour les commandes de redémarrage des nœuds
-# Commandes disponibles:
-#   - /rebootpi <password> : Redémarrer le Raspberry Pi (hôte du bot)
-#   - /rebootnode <node_name> <password> : Redémarrer n'importe quel nœud Meshtastic
-#
-# Sécurité:
-#   - REBOOT_COMMANDS_ENABLED : Active/désactive toutes les commandes de redémarrage
-#   - REBOOT_AUTHORIZED_USERS : Liste des IDs autorisés (Telegram ou Mesh)
-#   - REBOOT_PASSWORD : Mot de passe requis pour toutes les commandes de redémarrage
-#
-# Note: /rebootnode utilise l'interface Meshtastic Python pour envoyer la commande
-#       /reboot directement au nœud cible (fonctionne en TCP ou serial)
-=======
 # Distance maximale (km) pour afficher les voisins MQTT dans /neighbors
 # Les nœuds situés à plus de cette distance du bot seront filtrés (nœuds étrangers)
 NEIGHBORS_MAX_DISTANCE_KM = 100  # Défaut: 100km
->>>>>>> 7f6ec759
 
 REBOOT_AUTHORIZED_USERS = [
     11234530,    # trusted Telegram ID
