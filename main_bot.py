--- conflicted
+++ resolved
@@ -51,11 +51,6 @@
         self.update_thread = None
    
         self.telegram_integration = None
-<<<<<<< HEAD
-    
-        self.tigrog2_bridge = None
-=======
->>>>>>> 67d5dd83
 
     def on_message(self, packet, interface):
         """Gestionnaire des messages - version optimisée avec modules"""
@@ -394,16 +389,6 @@
         if self.telegram_integration:
             self.telegram_integration.stop()
 
-<<<<<<< HEAD
-        # ✅ AJOUT : Arrêter le bridge
-        if self.tigrog2_bridge:
-            self.tigrog2_bridge.stop()
-=======
-        tcp_manager.cleanup_all()
-        from safe_tcp_connection import SafeTCPConnection
-        SafeTCPConnection.cleanup_all()
->>>>>>> 67d5dd83
-
         if self.interface:
             self.interface.close()
         gc.collect()
