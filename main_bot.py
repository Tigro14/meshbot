--- conflicted
+++ resolved
@@ -66,32 +66,6 @@
         2. Filtrage selon la source
         3. Traitement des commandes (serial uniquement)
         """
-<<<<<<< HEAD
-        
-        # === DEBUG CANAL - TEMPORAIRE ===
-        # COMMENTÉ: packet_channel_analyzer n'existe pas
-=======
-
-        # === DEBUG CANAL - TEMPORAIRE (DÉSACTIVÉ - module manquant) ===
->>>>>>> cc617cfd
-        # if not hasattr(self, '_channel_analyzer'):
-        #     from packet_channel_analyzer import PacketChannelAnalyzer
-        #     self._channel_analyzer = PacketChannelAnalyzer()
-        #     self._packets_analyzed = 0
-        #
-        # info = self._channel_analyzer.analyze_packet(packet)
-        # self._packets_analyzed += 1
-        #
-        # # Afficher le rapport après 100 paquets
-        # if self._packets_analyzed == 100:
-        #     print(self._channel_analyzer.print_diagnostic_report())
-        #
-        # # Afficher chaque paquet avec canal détecté
-        # if info['channel_detected']:
-        #     print(f"📡 PAQUET CANAL {info['channel_value']}: "
-        #           f"type={info['packet_type']}, "
-        #           f"décodé={info['has_decoded']}")
-        # === FIN DEBUG ===
 
         try:
             # ========== TEST DÉTAILLÉ ==========
